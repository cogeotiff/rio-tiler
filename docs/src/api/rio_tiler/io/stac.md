<<<<<<< HEAD
# Module rio_tiler.io.stac

rio_tiler.io.stac: STAC reader.

None

## Variables

```python3
DEFAULT_VALID_TYPE
```

```python3
WGS84_CRS
```

## Functions

    
### aws_get_object

```python3
def aws_get_object(
    bucket: str,
    key: str,
    request_pays: bool = False,
    client: 'boto3_session.client' = None
) -> bytes
```

    
AWS s3 get object content.

    
### fetch

```python3
def fetch(
    filepath: str,
    **kwargs: Any
) -> Dict
```

    
Fetch STAC items.

A LRU cache is set on top of this function.

**Parameters:**

| Name | Type | Description | Default |
|---|---|---|---|
| filepath | str | STAC item URL. | None |
| kwargs | any | additional options to pass to client. | None |

**Returns:**

| Type | Description |
|---|---|
| dict | STAC Item content. |

## Classes

### STACReader

```python3
class STACReader(
    input: str,
    item: Union[NoneType, Dict, pystac.item.Item] = None,
    tms: morecantile.models.TileMatrixSet = <TileMatrixSet title='Google Maps Compatible for the World' id='WebMercatorQuad' crs='http://www.opengis.net/def/crs/EPSG/0/3857>,
    minzoom: int = NOTHING,
    maxzoom: int = NOTHING,
    geographic_crs: rasterio.crs.CRS = CRS.from_epsg(4326),
    include_assets: Optional[Set[str]] = None,
    exclude_assets: Optional[Set[str]] = None,
    include_asset_types: Set[str] = {'image/tiff; profile=cloud-optimized; application=geotiff', 'image/tiff; application=geotiff', 'image/x.geotiff', 'image/tiff; application=geotiff; profile=cloud-optimized', 'image/vnd.stac.geotiff; cloud-optimized=true', 'application/x-hdf', 'image/jp2', 'application/x-hdf5', 'image/tiff'},
    exclude_asset_types: Optional[Set[str]] = None,
    default_assets: Optional[Sequence[str]] = attr.ib(default=None),
    reader: Type[rio_tiler.io.base.BaseReader] = <class 'rio_tiler.io.rasterio.Reader'>,
    reader_options: Dict = NOTHING,
    fetch_options: Dict = NOTHING,
    ctx: Any = <class 'rasterio.env.Env'>
)
```

#### Attributes

| Name | Type | Description | Default |
|---|---|---|---|
| input | str | STAC Item path, URL or S3 URL. | None |
| item | dict or pystac.Item, STAC | Stac Item. | None |
| tms | morecantile.TileMatrixSet | TileMatrixSet grid definition. Defaults to `WebMercatorQuad`. | `WebMercatorQuad` |
| minzoom | int | Set minzoom for the tiles. | None |
| maxzoom | int | Set maxzoom for the tiles. | None |
| geographic_crs | rasterio.crs.CRS | CRS to use as geographic coordinate system. Defaults to WGS84. | WGS84 |
| include_assets | set of string | Only Include specific assets. | None |
| exclude_assets | set of string | Exclude specific assets. | None |
| include_asset_types | set of string | Only include some assets base on their type. | None |
| exclude_asset_types | set of string | Exclude some assets base on their type. | None |
| default_assets | Sequence of string | Default assets to use if none are defined. | None |
| reader | rio_tiler.io.BaseReader | rio-tiler Reader. Defaults to `rio_tiler.io.Reader`. | `rio_tiler.io.Reader` |
| reader_options | dict | Additional option to forward to the Reader. Defaults to `{}`. | `{}` |
| fetch_options | dict | Options to pass to `rio_tiler.io.stac.fetch` function fetching the STAC Items. Defaults to `{}`. | `{}` |

#### Ancestors (in MRO)

* rio_tiler.io.base.MultiBaseReader
* rio_tiler.io.base.SpatialMixin

#### Instance variables

```python3
geographic_bounds
```

Return dataset bounds in geographic_crs.

#### Methods

    
#### feature

```python3
def feature(
    self,
    shape: Dict,
    assets: Union[Sequence[str], str] = None,
    expression: Optional[str] = None,
    asset_indexes: Optional[Dict[str, Union[Sequence[int], int]]] = None,
    asset_as_band: bool = False,
    **kwargs: Any
) -> rio_tiler.models.ImageData
```

    
Read and merge parts defined by geojson feature from multiple assets.

**Parameters:**

| Name | Type | Description | Default |
|---|---|---|---|
| shape | dict | Valid GeoJSON feature. | None |
| assets | sequence of str or str | assets to fetch info from. | None |
| expression | str | rio-tiler expression for the asset list (e.g. asset1/asset2+asset3). | None |
| asset_indexes | dict | Band indexes for each asset (e.g {"asset1": 1, "asset2": (1, 2,)}). | None |
| kwargs | optional | Options to forward to the `self.reader.feature` method. | None |

**Returns:**

| Type | Description |
|---|---|
| rio_tiler.models.ImageData | ImageData instance with data, mask and tile spatial info. |

    
#### info

```python3
def info(
    self,
    assets: Union[Sequence[str], str] = None,
    **kwargs: Any
) -> Dict[str, rio_tiler.models.Info]
```

    
Return metadata from multiple assets.

**Parameters:**

| Name | Type | Description | Default |
|---|---|---|---|
| assets | sequence of str or str | assets to fetch info from. Required keyword argument. | None |

**Returns:**

| Type | Description |
|---|---|
| dict | Multiple assets info in form of {"asset1": rio_tile.models.Info}. |

    
#### merged_statistics

```python3
def merged_statistics(
    self,
    assets: Union[Sequence[str], str] = None,
    expression: Optional[str] = None,
    asset_indexes: Optional[Dict[str, Union[Sequence[int], int]]] = None,
    categorical: bool = False,
    categories: Optional[List[float]] = None,
    percentiles: Optional[List[int]] = None,
    hist_options: Optional[Dict] = None,
    max_size: int = 1024,
    **kwargs: Any
) -> Dict[str, rio_tiler.models.BandStatistics]
```

    
Return array statistics for multiple assets.

**Parameters:**

| Name | Type | Description | Default |
|---|---|---|---|
| assets | sequence of str or str | assets to fetch info from. | None |
| expression | str | rio-tiler expression for the asset list (e.g. asset1/asset2+asset3). | None |
| asset_indexes | dict | Band indexes for each asset (e.g {"asset1": 1, "asset2": (1, 2,)}). | None |
| categorical | bool | treat input data as categorical data. Defaults to False. | False |
| categories | list of numbers | list of categories to return value for. | None |
| percentiles | list of numbers | list of percentile values to calculate. Defaults to `[2, 98]`. | `[2, 98]` |
| hist_options | dict | Options to forward to numpy.histogram function. | None |
| max_size | int | Limit the size of the longest dimension of the dataset read, respecting bounds X/Y aspect ratio. Defaults to 1024. | 1024 |
| kwargs | optional | Options to forward to the `self.preview` method. | None |

**Returns:**

| Type | Description |
|---|---|
| Dict[str, rio_tiler.models.BandStatistics] | bands statistics. |

    
#### parse_expression

```python3
def parse_expression(
    self,
    expression: str,
    asset_as_band: bool = False
) -> Tuple
```

    
Parse rio-tiler band math expression.

    
#### part

```python3
def part(
    self,
    bbox: Tuple[float, float, float, float],
    assets: Union[Sequence[str], str] = None,
    expression: Optional[str] = None,
    asset_indexes: Optional[Dict[str, Union[Sequence[int], int]]] = None,
    asset_as_band: bool = False,
    **kwargs: Any
) -> rio_tiler.models.ImageData
```

    
Read and merge parts from multiple assets.

**Parameters:**

| Name | Type | Description | Default |
|---|---|---|---|
| bbox | tuple | Output bounds (left, bottom, right, top) in target crs. | None |
| assets | sequence of str or str | assets to fetch info from. | None |
| expression | str | rio-tiler expression for the asset list (e.g. asset1/asset2+asset3). | None |
| asset_indexes | dict | Band indexes for each asset (e.g {"asset1": 1, "asset2": (1, 2,)}). | None |
| kwargs | optional | Options to forward to the `self.reader.part` method. | None |

**Returns:**

| Type | Description |
|---|---|
| rio_tiler.models.ImageData | ImageData instance with data, mask and tile spatial info. |

    
#### point

```python3
def point(
    self,
    lon: float,
    lat: float,
    assets: Union[Sequence[str], str] = None,
    expression: Optional[str] = None,
    asset_indexes: Optional[Dict[str, Union[Sequence[int], int]]] = None,
    asset_as_band: bool = False,
    **kwargs: Any
) -> rio_tiler.models.PointData
```

    
Read pixel value from multiple assets.

**Parameters:**

| Name | Type | Description | Default |
|---|---|---|---|
| lon | float | Longitude. | None |
| lat | float | Latitude. | None |
| assets | sequence of str or str | assets to fetch info from. | None |
| expression | str | rio-tiler expression for the asset list (e.g. asset1/asset2+asset3). | None |
| asset_indexes | dict | Band indexes for each asset (e.g {"asset1": 1, "asset2": (1, 2,)}). | None |
| kwargs | optional | Options to forward to the `self.reader.point` method. | None |

**Returns:**

| Type | Description |
|---|---|
| None | PointData |

    
#### preview

```python3
def preview(
    self,
    assets: Union[Sequence[str], str] = None,
    expression: Optional[str] = None,
    asset_indexes: Optional[Dict[str, Union[Sequence[int], int]]] = None,
    asset_as_band: bool = False,
    **kwargs: Any
) -> rio_tiler.models.ImageData
```

    
Read and merge previews from multiple assets.

**Parameters:**

| Name | Type | Description | Default |
|---|---|---|---|
| assets | sequence of str or str | assets to fetch info from. | None |
| expression | str | rio-tiler expression for the asset list (e.g. asset1/asset2+asset3). | None |
| asset_indexes | dict | Band indexes for each asset (e.g {"asset1": 1, "asset2": (1, 2,)}). | None |
| kwargs | optional | Options to forward to the `self.reader.preview` method. | None |

**Returns:**

| Type | Description |
|---|---|
| rio_tiler.models.ImageData | ImageData instance with data, mask and tile spatial info. |

    
#### statistics

```python3
def statistics(
    self,
    assets: Union[Sequence[str], str] = None,
    asset_indexes: Optional[Dict[str, Union[Sequence[int], int]]] = None,
    asset_expression: Optional[Dict[str, str]] = None,
    **kwargs: Any
) -> Dict[str, Dict[str, rio_tiler.models.BandStatistics]]
```

    
Return array statistics for multiple assets.

**Parameters:**

| Name | Type | Description | Default |
|---|---|---|---|
| assets | sequence of str or str | assets to fetch info from. | None |
| asset_indexes | dict | Band indexes for each asset (e.g {"asset1": 1, "asset2": (1, 2,)}). | None |
| asset_expression | dict | rio-tiler expression for each asset (e.g. {"asset1": "b1/b2+b3", "asset2": ...}). | None |
| kwargs | optional | Options to forward to the `self.reader.statistics` method. | None |

**Returns:**

| Type | Description |
|---|---|
| dict | Multiple assets statistics in form of {"asset1": {"1": rio_tiler.models.BandStatistics, ...}}. |

    
#### tile

```python3
def tile(
    self,
    tile_x: int,
    tile_y: int,
    tile_z: int,
    assets: Union[Sequence[str], str] = None,
    expression: Optional[str] = None,
    asset_indexes: Optional[Dict[str, Union[Sequence[int], int]]] = None,
    asset_as_band: bool = False,
    **kwargs: Any
) -> rio_tiler.models.ImageData
```

    
Read and merge Wep Map tiles from multiple assets.

**Parameters:**

| Name | Type | Description | Default |
|---|---|---|---|
| tile_x | int | Tile's horizontal index. | None |
| tile_y | int | Tile's vertical index. | None |
| tile_z | int | Tile's zoom level index. | None |
| assets | sequence of str or str | assets to fetch info from. | None |
| expression | str | rio-tiler expression for the asset list (e.g. asset1/asset2+asset3). | None |
| asset_indexes | dict | Band indexes for each asset (e.g {"asset1": 1, "asset2": (1, 2,)}). | None |
| kwargs | optional | Options to forward to the `self.reader.tile` method. | None |

**Returns:**

| Type | Description |
|---|---|
| rio_tiler.models.ImageData | ImageData instance with data, mask and tile spatial info. |

    
#### tile_exists

```python3
def tile_exists(
    self,
    tile_x: int,
    tile_y: int,
    tile_z: int
) -> bool
```

    
Check if a tile intersects the dataset bounds.

**Parameters:**

| Name | Type | Description | Default |
|---|---|---|---|
| tile_x | int | Tile's horizontal index. | None |
| tile_y | int | Tile's vertical index. | None |
| tile_z | int | Tile's zoom level index. | None |

**Returns:**

| Type | Description |
|---|---|
| bool | True if the tile intersects the dataset bounds. |
=======
::: rio_tiler.io.stac
>>>>>>> 9eae282a
<|MERGE_RESOLUTION|>--- conflicted
+++ resolved
@@ -1,437 +1 @@
-<<<<<<< HEAD
-# Module rio_tiler.io.stac
-
-rio_tiler.io.stac: STAC reader.
-
-None
-
-## Variables
-
-```python3
-DEFAULT_VALID_TYPE
-```
-
-```python3
-WGS84_CRS
-```
-
-## Functions
-
-    
-### aws_get_object
-
-```python3
-def aws_get_object(
-    bucket: str,
-    key: str,
-    request_pays: bool = False,
-    client: 'boto3_session.client' = None
-) -> bytes
-```
-
-    
-AWS s3 get object content.
-
-    
-### fetch
-
-```python3
-def fetch(
-    filepath: str,
-    **kwargs: Any
-) -> Dict
-```
-
-    
-Fetch STAC items.
-
-A LRU cache is set on top of this function.
-
-**Parameters:**
-
-| Name | Type | Description | Default |
-|---|---|---|---|
-| filepath | str | STAC item URL. | None |
-| kwargs | any | additional options to pass to client. | None |
-
-**Returns:**
-
-| Type | Description |
-|---|---|
-| dict | STAC Item content. |
-
-## Classes
-
-### STACReader
-
-```python3
-class STACReader(
-    input: str,
-    item: Union[NoneType, Dict, pystac.item.Item] = None,
-    tms: morecantile.models.TileMatrixSet = <TileMatrixSet title='Google Maps Compatible for the World' id='WebMercatorQuad' crs='http://www.opengis.net/def/crs/EPSG/0/3857>,
-    minzoom: int = NOTHING,
-    maxzoom: int = NOTHING,
-    geographic_crs: rasterio.crs.CRS = CRS.from_epsg(4326),
-    include_assets: Optional[Set[str]] = None,
-    exclude_assets: Optional[Set[str]] = None,
-    include_asset_types: Set[str] = {'image/tiff; profile=cloud-optimized; application=geotiff', 'image/tiff; application=geotiff', 'image/x.geotiff', 'image/tiff; application=geotiff; profile=cloud-optimized', 'image/vnd.stac.geotiff; cloud-optimized=true', 'application/x-hdf', 'image/jp2', 'application/x-hdf5', 'image/tiff'},
-    exclude_asset_types: Optional[Set[str]] = None,
-    default_assets: Optional[Sequence[str]] = attr.ib(default=None),
-    reader: Type[rio_tiler.io.base.BaseReader] = <class 'rio_tiler.io.rasterio.Reader'>,
-    reader_options: Dict = NOTHING,
-    fetch_options: Dict = NOTHING,
-    ctx: Any = <class 'rasterio.env.Env'>
-)
-```
-
-#### Attributes
-
-| Name | Type | Description | Default |
-|---|---|---|---|
-| input | str | STAC Item path, URL or S3 URL. | None |
-| item | dict or pystac.Item, STAC | Stac Item. | None |
-| tms | morecantile.TileMatrixSet | TileMatrixSet grid definition. Defaults to `WebMercatorQuad`. | `WebMercatorQuad` |
-| minzoom | int | Set minzoom for the tiles. | None |
-| maxzoom | int | Set maxzoom for the tiles. | None |
-| geographic_crs | rasterio.crs.CRS | CRS to use as geographic coordinate system. Defaults to WGS84. | WGS84 |
-| include_assets | set of string | Only Include specific assets. | None |
-| exclude_assets | set of string | Exclude specific assets. | None |
-| include_asset_types | set of string | Only include some assets base on their type. | None |
-| exclude_asset_types | set of string | Exclude some assets base on their type. | None |
-| default_assets | Sequence of string | Default assets to use if none are defined. | None |
-| reader | rio_tiler.io.BaseReader | rio-tiler Reader. Defaults to `rio_tiler.io.Reader`. | `rio_tiler.io.Reader` |
-| reader_options | dict | Additional option to forward to the Reader. Defaults to `{}`. | `{}` |
-| fetch_options | dict | Options to pass to `rio_tiler.io.stac.fetch` function fetching the STAC Items. Defaults to `{}`. | `{}` |
-
-#### Ancestors (in MRO)
-
-* rio_tiler.io.base.MultiBaseReader
-* rio_tiler.io.base.SpatialMixin
-
-#### Instance variables
-
-```python3
-geographic_bounds
-```
-
-Return dataset bounds in geographic_crs.
-
-#### Methods
-
-    
-#### feature
-
-```python3
-def feature(
-    self,
-    shape: Dict,
-    assets: Union[Sequence[str], str] = None,
-    expression: Optional[str] = None,
-    asset_indexes: Optional[Dict[str, Union[Sequence[int], int]]] = None,
-    asset_as_band: bool = False,
-    **kwargs: Any
-) -> rio_tiler.models.ImageData
-```
-
-    
-Read and merge parts defined by geojson feature from multiple assets.
-
-**Parameters:**
-
-| Name | Type | Description | Default |
-|---|---|---|---|
-| shape | dict | Valid GeoJSON feature. | None |
-| assets | sequence of str or str | assets to fetch info from. | None |
-| expression | str | rio-tiler expression for the asset list (e.g. asset1/asset2+asset3). | None |
-| asset_indexes | dict | Band indexes for each asset (e.g {"asset1": 1, "asset2": (1, 2,)}). | None |
-| kwargs | optional | Options to forward to the `self.reader.feature` method. | None |
-
-**Returns:**
-
-| Type | Description |
-|---|---|
-| rio_tiler.models.ImageData | ImageData instance with data, mask and tile spatial info. |
-
-    
-#### info
-
-```python3
-def info(
-    self,
-    assets: Union[Sequence[str], str] = None,
-    **kwargs: Any
-) -> Dict[str, rio_tiler.models.Info]
-```
-
-    
-Return metadata from multiple assets.
-
-**Parameters:**
-
-| Name | Type | Description | Default |
-|---|---|---|---|
-| assets | sequence of str or str | assets to fetch info from. Required keyword argument. | None |
-
-**Returns:**
-
-| Type | Description |
-|---|---|
-| dict | Multiple assets info in form of {"asset1": rio_tile.models.Info}. |
-
-    
-#### merged_statistics
-
-```python3
-def merged_statistics(
-    self,
-    assets: Union[Sequence[str], str] = None,
-    expression: Optional[str] = None,
-    asset_indexes: Optional[Dict[str, Union[Sequence[int], int]]] = None,
-    categorical: bool = False,
-    categories: Optional[List[float]] = None,
-    percentiles: Optional[List[int]] = None,
-    hist_options: Optional[Dict] = None,
-    max_size: int = 1024,
-    **kwargs: Any
-) -> Dict[str, rio_tiler.models.BandStatistics]
-```
-
-    
-Return array statistics for multiple assets.
-
-**Parameters:**
-
-| Name | Type | Description | Default |
-|---|---|---|---|
-| assets | sequence of str or str | assets to fetch info from. | None |
-| expression | str | rio-tiler expression for the asset list (e.g. asset1/asset2+asset3). | None |
-| asset_indexes | dict | Band indexes for each asset (e.g {"asset1": 1, "asset2": (1, 2,)}). | None |
-| categorical | bool | treat input data as categorical data. Defaults to False. | False |
-| categories | list of numbers | list of categories to return value for. | None |
-| percentiles | list of numbers | list of percentile values to calculate. Defaults to `[2, 98]`. | `[2, 98]` |
-| hist_options | dict | Options to forward to numpy.histogram function. | None |
-| max_size | int | Limit the size of the longest dimension of the dataset read, respecting bounds X/Y aspect ratio. Defaults to 1024. | 1024 |
-| kwargs | optional | Options to forward to the `self.preview` method. | None |
-
-**Returns:**
-
-| Type | Description |
-|---|---|
-| Dict[str, rio_tiler.models.BandStatistics] | bands statistics. |
-
-    
-#### parse_expression
-
-```python3
-def parse_expression(
-    self,
-    expression: str,
-    asset_as_band: bool = False
-) -> Tuple
-```
-
-    
-Parse rio-tiler band math expression.
-
-    
-#### part
-
-```python3
-def part(
-    self,
-    bbox: Tuple[float, float, float, float],
-    assets: Union[Sequence[str], str] = None,
-    expression: Optional[str] = None,
-    asset_indexes: Optional[Dict[str, Union[Sequence[int], int]]] = None,
-    asset_as_band: bool = False,
-    **kwargs: Any
-) -> rio_tiler.models.ImageData
-```
-
-    
-Read and merge parts from multiple assets.
-
-**Parameters:**
-
-| Name | Type | Description | Default |
-|---|---|---|---|
-| bbox | tuple | Output bounds (left, bottom, right, top) in target crs. | None |
-| assets | sequence of str or str | assets to fetch info from. | None |
-| expression | str | rio-tiler expression for the asset list (e.g. asset1/asset2+asset3). | None |
-| asset_indexes | dict | Band indexes for each asset (e.g {"asset1": 1, "asset2": (1, 2,)}). | None |
-| kwargs | optional | Options to forward to the `self.reader.part` method. | None |
-
-**Returns:**
-
-| Type | Description |
-|---|---|
-| rio_tiler.models.ImageData | ImageData instance with data, mask and tile spatial info. |
-
-    
-#### point
-
-```python3
-def point(
-    self,
-    lon: float,
-    lat: float,
-    assets: Union[Sequence[str], str] = None,
-    expression: Optional[str] = None,
-    asset_indexes: Optional[Dict[str, Union[Sequence[int], int]]] = None,
-    asset_as_band: bool = False,
-    **kwargs: Any
-) -> rio_tiler.models.PointData
-```
-
-    
-Read pixel value from multiple assets.
-
-**Parameters:**
-
-| Name | Type | Description | Default |
-|---|---|---|---|
-| lon | float | Longitude. | None |
-| lat | float | Latitude. | None |
-| assets | sequence of str or str | assets to fetch info from. | None |
-| expression | str | rio-tiler expression for the asset list (e.g. asset1/asset2+asset3). | None |
-| asset_indexes | dict | Band indexes for each asset (e.g {"asset1": 1, "asset2": (1, 2,)}). | None |
-| kwargs | optional | Options to forward to the `self.reader.point` method. | None |
-
-**Returns:**
-
-| Type | Description |
-|---|---|
-| None | PointData |
-
-    
-#### preview
-
-```python3
-def preview(
-    self,
-    assets: Union[Sequence[str], str] = None,
-    expression: Optional[str] = None,
-    asset_indexes: Optional[Dict[str, Union[Sequence[int], int]]] = None,
-    asset_as_band: bool = False,
-    **kwargs: Any
-) -> rio_tiler.models.ImageData
-```
-
-    
-Read and merge previews from multiple assets.
-
-**Parameters:**
-
-| Name | Type | Description | Default |
-|---|---|---|---|
-| assets | sequence of str or str | assets to fetch info from. | None |
-| expression | str | rio-tiler expression for the asset list (e.g. asset1/asset2+asset3). | None |
-| asset_indexes | dict | Band indexes for each asset (e.g {"asset1": 1, "asset2": (1, 2,)}). | None |
-| kwargs | optional | Options to forward to the `self.reader.preview` method. | None |
-
-**Returns:**
-
-| Type | Description |
-|---|---|
-| rio_tiler.models.ImageData | ImageData instance with data, mask and tile spatial info. |
-
-    
-#### statistics
-
-```python3
-def statistics(
-    self,
-    assets: Union[Sequence[str], str] = None,
-    asset_indexes: Optional[Dict[str, Union[Sequence[int], int]]] = None,
-    asset_expression: Optional[Dict[str, str]] = None,
-    **kwargs: Any
-) -> Dict[str, Dict[str, rio_tiler.models.BandStatistics]]
-```
-
-    
-Return array statistics for multiple assets.
-
-**Parameters:**
-
-| Name | Type | Description | Default |
-|---|---|---|---|
-| assets | sequence of str or str | assets to fetch info from. | None |
-| asset_indexes | dict | Band indexes for each asset (e.g {"asset1": 1, "asset2": (1, 2,)}). | None |
-| asset_expression | dict | rio-tiler expression for each asset (e.g. {"asset1": "b1/b2+b3", "asset2": ...}). | None |
-| kwargs | optional | Options to forward to the `self.reader.statistics` method. | None |
-
-**Returns:**
-
-| Type | Description |
-|---|---|
-| dict | Multiple assets statistics in form of {"asset1": {"1": rio_tiler.models.BandStatistics, ...}}. |
-
-    
-#### tile
-
-```python3
-def tile(
-    self,
-    tile_x: int,
-    tile_y: int,
-    tile_z: int,
-    assets: Union[Sequence[str], str] = None,
-    expression: Optional[str] = None,
-    asset_indexes: Optional[Dict[str, Union[Sequence[int], int]]] = None,
-    asset_as_band: bool = False,
-    **kwargs: Any
-) -> rio_tiler.models.ImageData
-```
-
-    
-Read and merge Wep Map tiles from multiple assets.
-
-**Parameters:**
-
-| Name | Type | Description | Default |
-|---|---|---|---|
-| tile_x | int | Tile's horizontal index. | None |
-| tile_y | int | Tile's vertical index. | None |
-| tile_z | int | Tile's zoom level index. | None |
-| assets | sequence of str or str | assets to fetch info from. | None |
-| expression | str | rio-tiler expression for the asset list (e.g. asset1/asset2+asset3). | None |
-| asset_indexes | dict | Band indexes for each asset (e.g {"asset1": 1, "asset2": (1, 2,)}). | None |
-| kwargs | optional | Options to forward to the `self.reader.tile` method. | None |
-
-**Returns:**
-
-| Type | Description |
-|---|---|
-| rio_tiler.models.ImageData | ImageData instance with data, mask and tile spatial info. |
-
-    
-#### tile_exists
-
-```python3
-def tile_exists(
-    self,
-    tile_x: int,
-    tile_y: int,
-    tile_z: int
-) -> bool
-```
-
-    
-Check if a tile intersects the dataset bounds.
-
-**Parameters:**
-
-| Name | Type | Description | Default |
-|---|---|---|---|
-| tile_x | int | Tile's horizontal index. | None |
-| tile_y | int | Tile's vertical index. | None |
-| tile_z | int | Tile's zoom level index. | None |
-
-**Returns:**
-
-| Type | Description |
-|---|---|
-| bool | True if the tile intersects the dataset bounds. |
-=======
-::: rio_tiler.io.stac
->>>>>>> 9eae282a
+::: rio_tiler.io.stac