--- conflicted
+++ resolved
@@ -894,7 +894,6 @@
             )
 
 
-<<<<<<< HEAD
 @patch("rio_tiler.io.rasterio.rasterio")
 def test_default_assets(rio):
     """Should raise or return tiles."""
@@ -948,7 +947,8 @@
         assert img.data.shape == (1, 118, 96)
         assert img.mask.shape == (118, 96)
         assert img.band_names == ["green_b1"]
-=======
+
+
 def test_get_reader():
     """Should use the correct reader depending on the media type."""
     valid_types = {
@@ -978,5 +978,4 @@
 
         info = stac._get_asset_info("red")
         assert info["media_type"] == "image/tiff; application=geotiff"
-        assert stac._get_reader(info) == (Reader, {})
->>>>>>> 9eae282a
+        assert stac._get_reader(info) == (Reader, {})