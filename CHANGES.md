--- conflicted
+++ resolved
@@ -1,15 +1,12 @@
 # 3.0.0a6 (TBD)
 
-<<<<<<< HEAD
-* update `MultiBaseReader` and `MultiBandReader` to be their own abstract classes instead of being subclass of `BaseReader`.
-
-**breaking changes**
-
-* put `reader` attribute outside of the `__init__` method for `MultiBaseReader` and `MultiBandReader`.
-=======
 * add `rio_tiler.utils.resize_array` to resize array to a given width/height (https://github.com/cogeotiff/rio-tiler/pull/463)
 * use `resize_array` in `ImageData.create_from_list` to avoid trying merging array of different sizes (https://github.com/cogeotiff/rio-tiler/pull/463)
->>>>>>> 920ac6f3
+
+**breaking changes**
+
+* update `MultiBaseReader` and `MultiBandReader` to be their own abstract classes instead of being subclass of `BaseReader`.
+* put `reader` attribute outside of the `__init__` method for `MultiBaseReader` and `MultiBandReader`.
 
 # 3.0.0a5 (2021-11-18)
 
