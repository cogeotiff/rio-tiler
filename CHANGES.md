--- conflicted
+++ resolved
@@ -1,15 +1,13 @@
 
-<<<<<<< HEAD
 # 6.1.0 (TBD)
 
 * add `width`, `height` and `count` properties in `MosaicMethodBase`
 * make sure we mosaic ImageData/PointData with same number of bands
 * resize `ImageData.array` to the first asset's width/height in `mosaic_reader`
-=======
+
 # 6.0.3 (2023-09-13)
 
 * return a 1x1 image when bbox is smaller than a single pixel (author @JackDunnNZ, https://github.com/cogeotiff/rio-tiler/pull/637)
->>>>>>> f4513fcb
 
 # 6.0.2 (2023-08-21)
 
