
# Unreleased

<<<<<<< HEAD
# 8.0.0

* use **description** as band name (instead of `b{ix}`) in `Reader`'s outputs **breaking change**

```python
# before
with Reader("tests/fixtures/cog_tags.tif") as src:
    info = src.info()
    img = src.preview()
    stats = src.statistics()

    print(info.band_descriptions)
    >> [('b1', 'Green')]

    print(img.band_names)
    >> ['b1']

    print(list(stats))
    >> ['b1']

# now
with Reader("tests/fixtures/cog_tags.tif") as src:
    info = src.info()
    img = src.preview()
    stats = src.statistics()

    print(info.band_descriptions)
    >> [('b1', 'Green')]

    print(img.band_names)
    >> ['Green']

    print(list(stats))
    >> ['Green']

    # Band without description
    with Reader("tests/fixtures/cog.tif") as src:
        info = src.info()
        stats = src.statistics()
        img = src.preview()

    print(info.band_descriptions)
    >> [('b1', '')]

    print(list(stats))
    >> ['b1']

    print(list(stats))
    >> ['b1']
```
=======
# 7.7.4 (2025-05-29)

* fix band names for Xarray DataArray

# 7.7.3.post1 (2025-05-22)

* remove unwanted breaking change

# 7.7.3 (2025-05-22) **YANKED**

* fix Boundless `part` read when using GCPs dataset
>>>>>>> a7afa55f

# 7.7.2 (2025-05-15)

* add `repr` method to Mosaic Method classes
* add metadata (pixel selection method, assets count, asset used count) on Image/Point object returned by `mosaic_reader`

    ```python
    from rio_tiler.io import Reader
    from rio_tiler.mosaic import mosaic_reader

    def tiler(src_path: str, *args, **kwargs):
        with Reader(src_path) as src:
            return src.tile(*args, **kwargs)

    mosaic_assets = ["tests/fixtures/mosaic_value_1.tif", "tests/fixtures/mosaic_value_1.tif", "tests/fixtures/mosaic_value_2.tif"]
    x = 150
    y = 182
    z = 9

    # Use Default First value method
    img, _ = mosaic_reader(mosaic_assets, tiler, x, y, z)
    print(img.metadata)
    >> {'mosaic_method': 'FirstMethod', 'mosaic_assets_count': 3, 'mosaic_assets_used': 1}
    ```

# 7.7.1 (2025-05-13)

* add `max`, `min`, `med`, `q1` and `q3` resampling methods to `WarpResampling` literal

# 7.7.0 (2025-05-05)

* fix size estimation when using `window` an `reader.read` method
* add `width` or `height` estimation when passing only one size

# 7.6.1 (2025-04-22)

* fix Xarray indexes check when passing a list

# 7.6.0 (2025-03-31)

* add `interpolate=True/False` to `.point()` methods to allow interpolation of surrounding pixels

    ```python
    with Reader("tests/fixtures/cog.tif") as src:
        pt = src.point(-57.566, 73.68856)
        print(pt.data[0])
        >> 2800

        pt = src.point(-57.566, 73.68856, interpolate=True, resampling_method="bilinear")
        print(pt.data[0])
        >> 2819
    ```

* add `pixel_location` property to `PointData` model

    ```python
    with Reader("tests/fixtures/cog.tif") as src:
        pt = src.point(-57.566, 73.68856)
        print(pt.pixel_location)
        >> (1090, 1086)

    with Reader("tests/fixtures/cog.tif") as src:
        pt = src.point(-57.566, 73.68856, interpolate=True)
        print(pt.pixel_location)
        >> (1090.5924744641266, 1086.2541429827688)
    ```

* add `out_dtype` to reader's methods to allow user setting the output data type

    ```python
    from rio_tiler.io import Reader

    with Reader("tests/fixtures/cog.tif") as src:
        img = src.preview()
        print(img.array.dtype)
        >> uint16

        img = src.preview(out_dtype="float32")
        print(img.array.dtype)
        >> float32
    ```

* update pystac dependency to `>=1.9,<2.0`

# 7.5.1 (2025-03-19)

* fix `utils.get_array_statistics` method to avoid `ZeroDivisionError` when there is no valid pixel
* use `GDAL_MEM_ENABLE_OPEN=TRUE` when opening a numpy array with rasterio

# 7.5.0 (2025-02-26)

* add `rio_tiler.experimental` submodule
* add `rio_tiler.experimental.vsifile.VSIReader` VSIFile based experimental reader

# 7.4.0 (2025-01-28)

* update rasterio dependency to `>=1.4.0`

* add `reproject` method for `ImageData` objects (author @emmanuelmathot, https://github.com/cogeotiff/rio-tiler/pull/782)

    ```python
    from rio_tiler.models import ImageData

    img = ImageData(numpy.zeros((3, 256, 256), crs=CRS.from_epsg(4326), dtype="uint8"))
    img_3857 = img.reproject("epsg:3857")
    ```

* add `indexes` parameter for `XarrayReader` methods. As for Rasterio, the indexes values start at `1`.

    ```python
    data = ... # DataArray of shape (2, x, y)

    # before
    with XarrayReader(data) as dst:
        img = dst.tile(0, 0, 0)
        assert img.count == 2

    # now
    with XarrayReader(data) as dst:
        # Select the first `band` within the data array
        img = dst.tile(0, 0, 0, indexes=1)
        assert img.count == 1
    ```

* better define `band names` for `XarrayReader` objects

    * band_name for `2D` dataset is extracted form the first `non-geo` coordinates value

        ```python
        data = xarray.DataArray(
            numpy.arange(0.0, 33 * 35 * 2).reshape(2, 33, 35),
            dims=("time", "y", "x"),
            coords={
                "x": numpy.arange(-170, 180, 10),
                "y": numpy.arange(-80, 85, 5),
                "time": [datetime(2022, 1, 1), datetime(2022, 1, 2)],
            },
        )
        da = data[0]

        print(da.coords["time"].data)
        >> array('2022-01-01T00:00:00.000000000', dtype='datetime64[ns]'))

        # before
        with XarrayReader(data) as dst:
            img = dst.info()
            print(img.band_descriptions)[0]
            >> ("b1", "value")

        # now
        with XarrayReader(data) as dst:
            img = dst.info()
            print(img.band_descriptions)[0]
            >> ("b1", "2022-01-01T00:00:00.000000000")
        ```

    * default `band_names` is changed to DataArray's name or `array` (when no available coordinates value)

        ```python
        data = ... # DataArray of shape (x, y)

        # before
        with XarrayReader(data) as dst:
            img = dst.info()
            print(img.band_descriptions)[0]
            >> ("b1", "value")

        # now
        with XarrayReader(data) as dst:
            img = dst.info()
            print(img.band_descriptions)[0]
            >> ("b1", "array")
        ```

# 7.3.1 (2025-01-23)

* make sure `STACReader.transform` is an Affine object

# 7.3.0 (2025-01-07)

* drop python 3.8 support
* add python 3.13 support
* fix: use coverage array for calculation of valid_percent (author @MarcelCode, https://github.com/cogeotiff/rio-tiler/pull/775)

# 7.2.2 (2024-11-18)

* Catch and expand error message when GDAL cannot encode data using specified image driver (https://github.com/cogeotiff/rio-tiler/pull/767)

# 7.2.1 (2024-11-14)

* add official support for floating point values in ColorMap
* cast data to `uint8` datatype when applying linear colormap

# 7.2.0 (2024-11-05)

* Ensure compatibility between XarrayReader and other Readers by adding `**kwargs` on class methods (https://github.com/cogeotiff/rio-tiler/pull/762)

* add `STACReader.get_asset_list()` method to enable easier customization of the asset listing/validation (https://github.com/cogeotiff/rio-tiler/pull/762)

# 7.1.0 (2024-10-29)

* Add `preview()` and `statistics()` methods to XarrayReader (https://github.com/cogeotiff/rio-tiler/pull/755)

* Add output size (`max_size` | `width`, `height`) options for XarrayReader's `preview()`, `part()` and `feature()` methods (https://github.com/cogeotiff/rio-tiler/pull/755)

* Add half X/Y resolution on bounds before checking the geographic bounds in XarrayReader (https://github.com/cogeotiff/rio-tiler/pull/755)

* Check if the Y bounds are inverted and flip the image on the Y axis in XarrayReader (https://github.com/cogeotiff/rio-tiler/pull/756)

* Add support for 2D arrays in XarrayReader (https://github.com/cogeotiff/rio-tiler/pull/755)

* Cast Xarray `attrs` values in XarrayReader's `info()` response to avoid JSON encoding issues (https://github.com/cogeotiff/rio-tiler/pull/755)

* Refactor XarrayReader's `feature()` method to use the `part` method (https://github.com/cogeotiff/rio-tiler/pull/755)

* Allow `op` parameter for `create_cutline` and `_convert_to_raster_space` functions to better control rasterio's `rowcol` behaviour (author @Martenz, https://github.com/cogeotiff/rio-tiler/pull/759)

# 7.0.1 (2024-10-22)

* Add `CRS_to_urn` method and update internals for `CRS_to_uri` (author @AndrewAnnex, https://github.com/cogeotiff/rio-tiler/pull/752)

# 7.0.0 (2024-10-21)

* Enable dynamic definition of Asset **reader** in `MultiBaseReader` (https://github.com/cogeotiff/rio-tiler/pull/711/, https://github.com/cogeotiff/rio-tiler/pull/728)

* Adding `default_assets` for MultiBaseReader and STACReader (author @mccarthyryanc, https://github.com/cogeotiff/rio-tiler/pull/722)

* Adding `default_bands` for MultiBandReader (https://github.com/cogeotiff/rio-tiler/pull/722)

* Adding support for the STAC `Projection` extension to derive the `bounds`, `crs`, `minzoom` and `maxzoom` properties  **breaking change**

* Refactor internal function and base classes for the `minzoom/maxzoom` calculation **breaking change**

* Adding `transform`, `height` and `width` attributes (outside init) for `SpatialMixin` class

* Moved `_dst_geom_in_tms_crs` from Reader to `SpatialMixin` class **breaking change**

* Removed use of rasterio's `is_tiled` method

* Enable **Alternate** asset's HREF for STAC by using `RIO_TILER_STAC_ALTERNATE_KEY` environment variable

* Adding support for GDAL VRT Connection string for STAC Assets

* Improve type hint definition

* make `ImageData.rescale` and `ImageData.apply_color_formula` to return `self`

* add support for `.json` colormap files

* do no `lowercase` colormap name in `ColorMaps.get` method **breaking change**

    ```python
    from rio_tiler.colormap import cmap

    # before
    assert cmap.get("Viridis")

    # now
    assert cmap.get("Viridis")
    >> InvalidColorMapName: Invalid colormap name: Viridis
    ```

* removed `geographic_crs` attribute in `SpatialMixin` class **breaking change**

* removed `geographic_bounds` property in `SpatialMixin` class **breaking change**

* add `get_geographic_bounds(crs: CRS)` method in `SpatialMixin` class

    ```python
    from rasterio.crs import CRS
    from rio_tiler.io import Reader

    # before
    with Reader("cog.tif", geographic_crs=CRS.from_epsg(4326)) as src:
        bounds = src.geographic_bounds

    # now
    with Reader("cog.tif") as src:
        bounds = src.get_geographic_bounds(CRS.from_epsg(4326))
    ```

* replace `geographic bounds` with dataset bounds in `Reader.info()` method's response **breaking change**

    ```python
    from rio_tiler.io import Reader

    # before
    with Reader("cog.tif") as src:
        assert src.geographic_bounds == src.info().bounds

    # now
    with Reader("cog.tif") as src:
        assert src.bounds == src.info().bounds
    ```

* add `crs: str` property in `Info` model

* remove `minzoom` and `maxzoom` properties in `Info` model **breaking change**

* update `morecantile` dependency to allow `6.x` version

* remove deprecated method and attributes

* `round` xarray dataset's bounds to avoid precision errors when checking for valid geographic bounding box

* fix `bounds` type information

# 6.8.0 (2024-10-23)

* Enable **Alternate** asset's HREF for STAC by using `RIO_TILER_STAC_ALTERNATE_KEY` environment variable [Backported from `7.0`]

* Adding support for GDAL VRT Connection string for STAC Assets [Backported from `7.0`]

# 6.7.0 (2024-09-05)

* raise `MissingCRS` or `InvalidGeographicBounds` errors when Xarray datasets have wrong geographic metadata
* better error message for `TileOutsideBounds` errors (author @abarciauskas-bgse, https://github.com/cogeotiff/rio-tiler/pull/712)
* handle of inverted latitude in `reader.point` (author @georgespill, https://github.com/cogeotiff/rio-tiler/pull/716)

# 6.6.1 (2024-05-17)

* fix/support `scale/offset` indexes selection (author @jddeal, https://github.com/cogeotiff/rio-tiler/pull/709)

# 6.6.0 (2024-05-16)

* fix type hint for `ImageData.band_names` (author @n8sty, https://github.com/cogeotiff/rio-tiler/pull/704)
* enable `per-band` scale/offset rescaling (co-author @jddeal, https://github.com/cogeotiff/rio-tiler/pull/707)
* replace `scale` and `offset` by `scales` and `offsets` in `rio_tiler.models.Info` model

    ```python
    # before
    with Reader("tests/fixtures/cog_scale.tif") as src:
        info = src.info()
        print(info.scale, info.offset)
    >> 0.0001 1000.0

    # now
    with Reader("tests/fixtures/cog_scale.tif") as src:
        info = src.info()
        print(info.scales, info.offsets)
    >> [0.0001, 0.001] [1000.0, 2000.0]
    ```

# 6.5.0 (2024-05-03)

* Revert [#648](https://github.com/cogeotiff/rio-tiler/pull/648) and refactor `get_vrt_transform` method to better handle over-zooming a dataset

# 6.4.7 (2024-04-17)

* Better handle dataset with inverted origin
* make sure datatype is forwarded to the WarpedVRT

# 6.4.6 (2024-04-09)

* Ignore STAC statistics object when they contain invalid type (author @emmanuelmathot, https://github.com/cogeotiff/rio-tiler/pull/695)

# 6.4.5 (2024-04-05)

* add python 3.12 official support
* change code formatter to `ruff-format`

# 6.4.4 (2024-04-02)

* better handler `NaN` nodata values for masking (author @cerolinx, https://github.com/cogeotiff/rio-tiler/pull/691)

# 6.4.3 (2024-03-22)

* make sure `scale` and `offset` are set in `Info` even when `offset=0.` or `scale=1.0` (https://github.com/cogeotiff/rio-tiler/pull/687)

# 6.4.2 (2024-03-22)

* better account for coverage in statistics (https://github.com/cogeotiff/rio-tiler/pull/684)

# 6.4.1 (2024-02-19)

* add `CountMethod` mosaic method (author @mccarthyryanc, https://github.com/cogeotiff/rio-tiler/pull/676)

# 6.4.0 (2024-01-24)

* deprecate `resampling_method` in `rio_tiler.io.xarray.XarrayReader` method and add `reproject_method` (to match the `rio_tiler.io.Reader` options)

    ```python
    # before
    with XarrayReader(data) as dst:
        img = dst.tile(0, 0, 1, resampling_method="cubic")

    # now
    with XarrayReader(data) as dst:
        img_cubic = dst.tile(0, 0, 1, reproject_method="cubic")
    ```

# 6.3.1 (2024-01-22)

* When overriding **nodata**, do not mix mask and only use the provided nodata value

# 6.3.0 (2024-01-16)

* do not use `warpedVRT` when overwriting the dataset nodata value

* add `align_bounds_with_dataset` option in `rio_tiler.reader.part` to align input bounds with the dataset resolution

    <img src="https://github.com/cogeotiff/rio-tiler/assets/10407788/0e340d3d-e5d9-4558-93f7-3f307c017510" style="max-width: 500px;">

# 6.2.10 (2024-01-08)

* remove default Endpoint URL in AWS S3 Client for STAC Reader

# 6.2.9 (2023-12-21)

* fix AWS endpoint credential for STAC `fetch` function, using same defaults as GDAL vsis3 configuration

# 6.2.8 (2023-12-11)

* apply `discrete` colormap when the provided colormap does not have 256 values

# 6.2.7 (2023-11-29)

* Adjusting dataset latitude for WarpedVRT parameters calculation when EPSG:4326 dataset latitudes overflows EPSG:3857 min/max latitude (https://github.com/cogeotiff/rio-tiler/pull/660)

# 6.2.6 (2023-11-10)

* validate `shape` in `ImageData.get_coverage_array` to avoid rasterio error when re-projecting the geometry

# 6.2.5 (2023-11-06)

* avoid `indexes` collision in `MultiBaseReader`

# 6.2.4 (2023-10-19)

* fix issue with `WarpedVRT` when doing re-projection (ref: https://github.com/cogeotiff/rio-tiler/pull/648)

* move benchmark outside pytest suite

* add GET/HEAD request tests using tilebench (outside pytest suite) (ref: https://github.com/cogeotiff/rio-tiler/pull/649)

# 6.2.3.post1 (2023-11-16)

* validate `shape` in `ImageData.get_coverage_array` to avoid rasterio error when re-projecting the geometry [Backported from 6.2.6]
* avoid `indexes` collision in `MultiBaseReader` [Backported from 6.2.5]

This release was made while we waited on a fix for https://github.com/cogeotiff/rio-tiler/issues/654

# 6.2.3 (2023-10-11)

* in `STACReader` use `href` if `get_absolute_href()` returns `None`

# 6.2.2 (2023-10-05)

* add list of assets in `InvalidAssetName` message in `STACReader`

# 6.2.1 (2023-09-28)

* allow GeoJSON `Feature` in `ImageData.get_coverage_array` method

# 6.2.0 (2023-09-27)

* allow area-weighted statistics by adding `coverage` option in `rio_tiler.utils.get_array_statistics`

    ```python
    # Data Array
    # 1, 2
    # 3, 4
    data = numpy.ma.array((1, 2, 3, 4)).reshape((1, 2, 2))

    # Coverage Array
    # 0.5, 0
    # 1, 0.25
    coverage = numpy.array((0.5, 0, 1, 0.25)).reshape((2, 2))

    stats = utils.get_array_statistics(data, coverage=coverage)
    assert len(stats) == 1
    assert stats[0]["min"] == 1
    assert stats[0]["max"] == 4
    assert stats[0]["mean"] == 1.125  # (1 * 0.5 + 2 * 0.0 + 3 * 1.0 + 4 * 0.25) / 4
    assert stats[0]["count"] == 1.75  # (0.5 + 0 + 1 + 0.25) sum of the coverage array

    stats = utils.get_array_statistics(data)
    assert len(stats) == 1
    assert stats[0]["min"] == 1
    assert stats[0]["max"] == 4
    assert stats[0]["mean"] == 2.5
    assert stats[0]["count"] == 4
    ```

* add `rio_tiler.utils.get_coverage_array` method to create a `coverage %` array

* add `cmocean` colormaps

    <img src="https://raw.githubusercontent.com/cogeotiff/rio-tiler/main/docs/src/img/colormaps_for_oceanography.png" style="max-width: 500px;">

* allow uppercase in `cmap.get` method

    ```python
    from rio_tiler.colormap import cmap

    # Before
    cm = cmap.get("greys")

    # Now
    cm = cmap.get("Greys")
    ```

# 6.1.0 (2023-09-15)

* add `width`, `height` and `count` properties in `MosaicMethodBase`
* make sure we mosaic ImageData/PointData with same number of bands
* resize `ImageData.array` to the first asset's width/height in `mosaic_reader`

# 6.0.3 (2023-09-13)

* return a 1x1 image when bbox is smaller than a single pixel (author @JackDunnNZ, https://github.com/cogeotiff/rio-tiler/pull/637)

# 6.0.2 (2023-08-21)

* Update `data_as_image` to return masked values (author @JackDunnNZ, https://github.com/cogeotiff/rio-tiler/pull/635)

# 6.0.1 (2023-07-25)

* fix `key` access for `Info` and `BandStatistics` models for `extra` attributes
* update deprecation notice to `7.0`

# 6.0.0 (2023-07-25)

* update `morecantile` requirement to `>=5.0,<6.0`
* delete `rio_tiler.models.NodataTypes` (replaced with Literal within the `Info` model)

# 5.0.3 (2023-07-18)

* Filter useless `NotGeoreferencedWarning` warnings in  `Reader.feature()` and `ImageData.from_bytes()` methods
* Ensure that dataset is still open when reading tags (author @JackDunnNZ, https://github.com/cogeotiff/rio-tiler/pull/628)

# 5.0.2 (2023-07-11)

* fix `ImageData.apply_color_formula()` method

# 5.0.1 (2023-06-22)

* raise `InvalidExpression` when passing invalid `asset` or `band` in an expression

# 5.0.0 (2023-06-01)

* Fix potential issue when getting statistics for non-valid data

* add `rio-tiler.mosaic.methods.PixelSelectionMethod` enums with all defaults methods

* Add `rio-tiler.utils._validate_shape_input` function to check geojson feature inputs

* Change cutline handling in the `rio-tiler.io.rasterio.Reader.feature` method. Feature
  cutlines are now rasterized into numpy arrays and applied as masks instead of using
  the cutline vrt_option. These masks are tracked in the `rio-tiler.models.ImageData.cutline_mask`
  attribute, which are used in `rio-tiler.mosaic.methods.base.MosaicMethodBase` to stop
  mosaic building as soon as all pixels in a feature are populated

* Fix missing `nodata/alpha/mask` forwarding for dataset with internal GCPS

* in `rio_tiler.io.XarrayReader`, add `auto_expand` options to avoid returning 1D array (incompatible with rio-tiler) (author @abarciauskas-bgse, https://github.com/cogeotiff/rio-tiler/pull/608)

* handle internal and user provided `nodata` values in `rio_tiler.io.XarrayReader` to create mask

* add `AWS_ACCESS_KEY_ID`, `AWS_SECRET_ACCESS_KEY`, `AWS_SESSION_TOKEN`, `AWS_PROFILE` and `AWS_REGION` environnement overrides for `rio_tiler.io.stac.aws_get_object` function

**breaking changes**

* remove support for non-binary mask values (e.g non-binary alpha bands, ref: [rasterio/rasterio#1721](https://github.com/rasterio/rasterio/issues/1721#issuecomment-586547617))

* switch from PER-DATASET to PER-BAND mask (https://github.com/cogeotiff/rio-tiler/pull/580)

    ```python
    # before
    with COGReader("cog.tif") as src:
        img = src.preview(width=128, height=128, max_size=None)
        assert img.data.shape == (3, 128, 128)
        assert img.mask.shape == (128, 128)

    # now
    with COGReader("cog.tif") as src:
        img = src.preview(width=128, height=128, max_size=None)
        assert isinstance(img.array, numpy.ma.MaskedArray)
        assert img.array.data.shape == (3, 128, 128)
        assert img.array.mask.shape == (3, 128, 128))
    ```

* use numpy masked array in ImageData and PointData to store the data

    ```python
    # before
    arr = numpy.zeros((1, 256, 256), dtype="uint16")
    img = ImageData(arr)
    assert isintance(img.data, numpy.ndarray)  # Attribute

    # now
    arr = numpy.zeros((1, 256, 256), dtype="uint16")
    img = ImageData(arr)
    assert isintance(img.array, numpy.ma.MaskedArray)  # Attribute
    assert isintance(img.data, numpy.ndarray)  # property
    assert isintance(img.mask, numpy.ndarray)  # property
    ```

* remove `ImageData.from_array` method (because we now support MaskedArray directly)

* `rio_tiler.expression.apply_expression` input/output type change to `numpy.ma.MaskedArray`

* rio-tiler `mosaic` methods return `numpy.ma.MaskedArray`

* reader's `post_process` should be a Callable with `numpy.ma.MaskedArray` input/output

* add `reproject_method` option in `rio_tiler.reader`'s method to select the `resampling` method used during reprojection

    ```python
    # before
    with Reader("cog.tif") as src:
        im = src.preview(
            dst_crs="epsg:4326",
            resampling_method="bilinear",  # use `bilinear` for both resizing and reprojection
        )

    # now
    with Reader("cog.tif") as src:
        im = src.preview(
            dst_crs="epsg:4326",
            resampling_method="cubic",  # use `cubic` for resizing
            reproject_method="bilinear",  # use `bilinear` for reprojection
        )
    ```

* refactored the `MosaicMethodBase` to use python's dataclass

* changed variable names in `MosaicMethodBase` (`tile` -> `mosaic`)

* `rio_tiler.mosaic.methods.defaults.LastBandHigh` renamed `LastBandHighMethod`

* `rio_tiler.mosaic.methods.defaults.LastBandLow` renamed `LastBandLowMethod`

* move `aws_get_object` from `rio_tiler.utils` to `rio_tiler.io.stac`

* make `boto3` an optional dependency (`python -m pip install rio-tiler["s3"]`)

* update `morecantile` dependency to `>=4.0`

* add `metadata` in ImageData/PointData from rasterio dataset `tags`

* forward statistics from the **raster STAC extension** to the ImageData object

    ```python
    with STACReader(STAC_RASTER_PATH) as stac:
        info = stac._get_asset_info("green")
        assert info["dataset_statistics"] == [(6883, 62785)]
        assert info["metadata"]
        assert "raster:bands" in info["metadata"]

        img = stac.preview(assets=("green", "red"))
        assert img.dataset_statistics == [(6883, 62785), (6101, 65035)]
        assert img.metadata["green"]  # extra_fields from the STAC assets (e.g `"raster:bands"`)
        assert img.metadata["red"]
    ```

* add Deprecation warning for `ImageData.from_array`, `ImageData.as_masked`, `PointData.as_masked` methods

# 4.1.13 (2023-06-22)

* raise InvalidExpression when passing invalid asset or band in an expression (Backported from 5.0.1)

# 4.1.12 (2023-06-16)

* fix issue with `rio_tiler.utils.get_array_statistics` when passing data with no `valid` value

# 4.1.11 (2023-05-18)

* in `rio_tiler.io.XarrayReader`, add `auto_expand` options to avoid returning 1D array (incompatible with rio-tiler) (author @abarciauskas-bgse, https://github.com/cogeotiff/rio-tiler/pull/608)

# 4.1.10 (2023-03-24)

* enable `boundless` geometry for cutline (author @yellowcap, https://github.com/cogeotiff/rio-tiler/pull/586)

# 4.1.9 (2023-02-28)

* Automatically expand 2D numpy array to 3D when creating ImageData

# 4.1.8 (2023-02-15)

* Fix dtype issue when working with Mosaics Methods. Mask should always been of type `Uint8`.
* Fix `ImageData.from_array` method when working with Masked array

# 4.1.7 (2023-02-07)

* add `from_array` and `from_bytes` ImageData creation methods
* add `statistics` method to ImageData

# 4.1.6 (2023-01-18)

* add `apply_colormap` method to the ImageData class
* fix potential datatype overflow when calculating the intersection of mask and alpha band when using Colormap

# 4.1.5 (2022-12-20)

* Fix inverted col/row check when doing window read of a non WarpedVRT dataset

# 4.1.4 (2022-12-16)

* add `rio_tiler.mosaic.mosaic_point_reader` function to create Point value from multiple observation
    ```python
    def reader(asset: str, *args, **kwargs) -> PointData:
        with Reader(asset) as src:
            return src.point(*args, **kwargs)

    pt: PointData = mosaic_point_reader(["cog.tif", "cog2.tif"], reader, 0, 0)
    ```

# 4.1.3 (2022-12-15)

* fix invalid definition of `PointData.mask` when mask is not provided. Makes sure it's a one element array.

# 4.1.2 (2022-12-15)

* raise `InvalidPointDataError` error when trying to create PointData from an empty list in `PointData.create_from_list`

# 4.1.1 (2022-12-12)

* fix invalid coordinates slicing for `XArrayReader.point()` method (author @benjaminleighton, https://github.com/cogeotiff/rio-tiler/pull/559)

# 4.1.0 (2022-11-24)

* add `asset_as_band` option in `MultiBaseReader` tile, part, preview, feature and point methods

```python
with STACReader(STAC_PATH) as stac:
    img = stac.tile(71, 102, 8, assets="green")
    assert img.band_names == ["green_b1"]

with STACReader(STAC_PATH) as stac:
    img = stac.tile(71, 102, 8, assets="green", asset_as_band=True)
    assert img.band_names == ["green"]

# For expression, without `asset_as_band` tag, users have to pass `_b{n}` suffix to indicate the band index
with STACReader(STAC_PATH) as stac:
    img = stac.tile(71, 102, 8, expression="green_b1/red_b1")
    assert img.band_names == ["green_b1/red_b1"]

with STACReader(STAC_PATH) as stac:
    img = stac.tile(71, 102, 8, expression="green/red", asset_as_band=True)
    assert img.band_names == ["green/red"]
```

# 4.0.0 (2022-11-21)

* remove deprecated code
  * `asset_expression` in MultiBaseReader
  * `GCPCOGReader`

# 4.0.0a2 (2022-11-15)

* use of `file:header_size` extension in `STACReader` to set `GDAL_INGESTED_BYTES_AT_OPEN` environment variable

**breaking changes**

* renamed `MultiBaseReader._get_asset_url` to `MultiBaseReader._get_asset_info` and change the output to return a dictionary in form of `{"url": ..., "env": ...}`

# 4.0.0a1 (2022-11-10)

* assign ColorInterp.alpha to rendered image when we add the mask band
* add `.clip(bbox: BBox)` and `.resize(height: int, width: int)` methods to ImageData object
* add python 3.11 support
* replace `rio-color` by `color-operations` module

# 4.0.0a0 (2022-10-20)

* add python 3.10 support
* add `apply_expression` method in `rio_tiler.models.ImageData` class
* update `rio-tiler.reader.read/part` to avoid using WarpedVRT when no *reprojection* or *nodata override* is needed
* add `rio_tiler.io.rasterio.ImageReader` to work either with Non-geo or Geo images in a Non-geo manner (a.k.a: in the pixel coordinates system)
    ```python
    with ImageReader("image.jpg") as src:
        im = src.part((0, 100, 100, 0))

    with ImageReader("image.jpg") as src:
        im = src.tile(0, 0, src.maxzoom)
        print(im.bounds)

    >>> BoundingBox(left=0.0, bottom=256.0, right=256.0, top=0.0)
    ```

* add `rio_tiler.io.xarray.XarrayReader` to work with `xarray.DataArray`
    ```python
    import xarray
    from rio_tiler.io import XarrayReader

    with xarray.open_dataset(
        "https://ncsa.osn.xsede.org/Pangeo/pangeo-forge/noaa-coastwatch-geopolar-sst-feedstock/noaa-coastwatch-geopolar-sst.zarr",
        engine="zarr",
        decode_coords="all"
    ) as src:
        ds = src["analysed_sst"][:1]
        ds.rio.write_crs("epsg:4326", inplace=True)

        with XarrayReader(ds) as dst:
            img = dst.tile(1, 1, 2)
    ```
    note: `xarray` and `rioxarray` optional dependencies are needed for the reader

**breaking changes**

* remove python 3.7 support
* update rasterio requirement to `>=1.3` to allow python 3.10 support
* rename `rio_tiler.io.cogeo` to `rio_tiler.io.rasterio`
* rename `COGReader` to `Reader`. We added `rio_tiler.io.COGReader` alias to `rio_tiler.io.Reader` backwards compatibility
    ```python
    # before
    from rio_tiler.io import COGReader
    from rio_tiler.io.cogeo import COGReader

    # now
    from rio_tiler.io import Reader
    from rio_tiler.io.rasterio import Reader
    ```

* `rio_tiler.readers.read()`, `rio_tiler.readers.part()`, `rio_tiler.readers.preview()` now return a ImageData object
* remove `minzoom` and `maxzoom` attribute in `rio_tiler.io.SpatialMixin` base class
* remove `minzoom` and `maxzoom` attribute in `rio_tiler.io.Reader` (now defined as properties)
* use `b` prefix for band names in `rio_tiler.models.ImageData` class (and in rio-tiler's readers)
    ```python
    # before
    with COGReader("cog.tif") as cog:
        img = cog.read()
        print(cog.band_names)
        >>> ["1", "2", "3"]

        print(cog.info().band_metadata)
        >>> [("1", {}), ("2", {}), ("3", {})]

        print(cog.info().band_descriptions)
        >>> [("1", ""), ("2", ""), ("3", "")]

        print(list(cog.statistics()))
        >>> ["1", "2", "3"]

    # now
    with Reader("cog.tif") as cog:
        img = cog.read()
        print(img.band_names)
        >>> ["b1", "b2", "b3"]

        print(cog.info().band_metadata)
        >>> [("b1", {}), ("b2", {}), ("b3", {})]

        print(cog.info().band_descriptions)
        >>> [("b1", ""), ("b2", ""), ("b3", "")]

        print(list(cog.statistics()))
        >>> ["b1", "b2", "b3"]

    with STACReader("stac.json") as stac:
        print(stac.tile(701, 102, 8, assets=("green", "red")).band_names)
        >>> ["green_b1", "red_b1"]
    ```

* depreciate `asset_expression` in MultiBaseReader. Use of expression is now possible
* `expression` for MultiBaseReader must be in form of `{asset}_b{index}`

    ```python
    # before
    with STACReader("stac.json") as stac:
        stac.tile(701, 102, 8, expression="green/red")

    # now
    with STACReader("stac.json") as stac:
        stac.tile(701, 102, 8, expression="green_b1/red_b1")
    ```

* `rio_tiler.reader.point()` (and all Reader's point methods) now return a **rio_tiler.models.PointData** object

    ```python
    # before
    with rasterio.open("cog.tif") as src::
        v = rio_tiler.reader.point(10.20, -42.0)
        print(v)
        >>> [0, 0, 0]

    with COGReader("cog.tif") as cog:
        print(cog.point(10.20, -42.0))
        >>> [0, 0, 0]

    # now
    with rasterio.open("cog.tif") as src::
        v = rio_tiler.reader.point(src, (10.20, -42))
        print(v)
        >>> PointData(
            data=array([3744], dtype=uint16),
            mask=array([255], dtype=uint8),
            band_names=['b1'],
            coordinates=(10.20, -42),
            crs=CRS.from_epsg(4326),
            assets=['cog.tif'],
            metadata={}
        )

    with Reader("cog.tif") as cog:
        print(cog.point(10.20, -42.0))
        >>> PointData(
            data=array([3744], dtype=uint16),
            mask=array([255], dtype=uint8),
            band_names=['b1'],
            coordinates=(10.20, -42),
            crs=CRS.from_epsg(4326),
            assets=['cog.tif'],
            metadata={}
        )
    ```

* deleted `rio_tiler.reader.preview` function and updated `rio_tiler.reader.read` to allow width/height/max_size options
* reordered keyword options in all `rio_tiler.reader` function for consistency
* removed `AlphaBandWarning` warning when automatically excluding alpha band from data
* remove `nodata`, `unscale`, `resampling_method`, `vrt_options` and `post_process` options to `Reader` init method and replaced with `options`
    ```python
    # before
    with COGReader("cog.tif", nodata=1, resampling_method="bilinear") as cog:
        data = cog.preview()

    # now
    with Reader(COGEO, options={"nodata": 1, "resampling_method": "bilinear"}) as cog:
        data = cog.preview()
    ```

# 3.1.6 (2022-07-22)

* Hide `NotGeoreferencedWarning` warnings in `utils.render` and `utils.resize_array`
* update `MultiBaseReader` and `MultiBandReader` `points` method to prepare for numpy changes.

# 3.1.5 (2022-07-06)

* Deprecate `rio_tiler.io.GCPCOGReader` and allow GPCS dataset to be opened by `rio_tiler.io.COGReader`

```python
# before
with GCPCOGReader("my.tif") as cog:
    ...

# now, COGReader will find the gcps and create an internal WarpedVRT using the gpcs and crs
with COGReader("my.tif") as cog:
    ...
```

* add `ImageData.rescale` to rescale the array in place
* add `ImageData.apply_color_formula` to apply color formula in place

# 3.1.4 (2022-04-14)

* Fix cutline creation for MultiPolygon (author @Fernigithub, https://github.com/cogeotiff/rio-tiler/pull/493)

# 3.1.3 (2022-04-08)

* Switch to `pyproject.toml` and `flit` for packaging (https://github.com/cogeotiff/rio-tiler/pull/490)
* Catch discrete colormap with negative values (https://github.com/cogeotiff/rio-tiler/pull/492)

# 3.1.2 (2022-03-25)

* avoid calculating statistics for non-finite values (https://github.com/cogeotiff/rio-tiler/pull/489)

# 3.1.1 (2022-03-17)

* forward `band names` to ImageData output in `mosaic_reader` (https://github.com/cogeotiff/rio-tiler/pull/486)

# 3.1.0 (2022-02-21)

* add support for setting the S3 endpoint url scheme via the `AWS_HTTPS` environment variables in `aws_get_object` function using boto3 (https://github.com/cogeotiff/rio-tiler/pull/476)
* Add semicolon `;` support for multi-blocks expression (https://github.com/cogeotiff/rio-tiler/pull/479)
* add `rio_tiler.expression.get_expression_blocks` method to split expression (https://github.com/cogeotiff/rio-tiler/pull/479)
* add `merged_statistics` method for `MultiBaseReader` to get statistics using between assets expression (https://github.com/cogeotiff/rio-tiler/pull/478)

**future deprecation**

* using a comma `,` in an expression to define multiple blocks will be replaced by semicolon `;`

```python
# before
expression = "b1+b2,b2"

# new
expression = "b1+b2;b2"
```

**breaking changes**

* update morecantile requirement to `>=3.1,<4.0`. WebMercatorQuad TMS is now aligned with GDAL and Mercantile TMS definition.

# 3.0.3 (2022-01-18)

* make sure we raise an HTTP exception when using an invalid STAC url (https://github.com/cogeotiff/rio-tiler/pull/475)

# 3.0.2 (2022-01-03)

* switch from `functools.lru_cache` to `cachetools.LRUCache` to allow unashable options in `rio_tiler.io.stac.fetch` function (https://github.com/cogeotiff/rio-tiler/pull/471)

# 3.0.1 (2021-12-03)

* avoid useless call to `transform_bounds` if input/output CRS are equals (https://github.com/cogeotiff/rio-tiler/pull/466)
* make sure `geographic_bounds` don't return inf or nan values (https://github.com/cogeotiff/rio-tiler/pull/467)

# 3.0.0 (2021-11-29)

* no change since `3.0.0a6`

# 3.0.0a6 (2021-11-22)

* add `rio_tiler.utils.resize_array` to resize array to a given width/height (https://github.com/cogeotiff/rio-tiler/pull/463)
* use `resize_array` in `ImageData.create_from_list` to avoid trying merging array of different sizes (https://github.com/cogeotiff/rio-tiler/pull/463)

**breaking changes**

* update `MultiBaseReader` and `MultiBandReader` to be their own abstract classes instead of being subclass of `BaseReader`.
* put `reader` attribute outside of the `__init__` method for `MultiBaseReader` and `MultiBandReader`.

# 3.0.0a5 (2021-11-18)

* allow the definition of `geographic_crs` used in the `geographic_bounds` property (https://github.com/cogeotiff/rio-tiler/pull/458)
* use `contextlib.ExitStack` to better manager opening/closing rasterio dataset (https://github.com/cogeotiff/rio-tiler/pull/459)
* moves `BBox, ColorTuple, Indexes, NoData, NumType` type definitions in `rio_tiler.types` (https://github.com/cogeotiff/rio-tiler/pull/460)
* better types definition for ColorMap objects (https://github.com/cogeotiff/rio-tiler/pull/460)
* fix some types issues (https://github.com/cogeotiff/rio-tiler/pull/460)

# 3.0.0a4 (2021-11-10)

* refactor `SpatialMixin.tile_exists` to compare the bounds in the dataset's coordinate system to avoid coordinates overflow (a TMS CRS bounds can be smaller than the dataset CRS bounds) (https://github.com/cogeotiff/rio-tiler/pull/455)

# 3.0.0a3 (2021-11-03)

* Reader's `info` and `statistics` methods to default to available `bands` or `assets` if not provided (https://github.com/cogeotiff/rio-tiler/pull/451)

# 3.0.0a2 (2021-10-21)

* Allow `rio_tiler.utils.get_array_statistics` to return `0` for unfound category, instead of raising an error (https://github.com/cogeotiff/rio-tiler/pull/443)

# 3.0.0a1 (2021-10-20)

**breaking changes**

* add `input` in BaseReader class definition to avoid type mismatch (https://github.com/cogeotiff/rio-tiler/pull/450)

    Note: `input` replaces `filepath` attribute in STACReader and COGReader.

**removed**

* - `rio_tiler.models.ImageStatistics` model

# 3.0.0a0 (2021-10-19)

* add `crs` property in `rio_tiler.io.base.SpatialMixin` (https://github.com/cogeotiff/rio-tiler/pull/429)
* add `geographic_bounds` in `rio_tiler.io.base.SpatialMixin` to return bounds in WGS84 (https://github.com/cogeotiff/rio-tiler/pull/429)

```python
from rio_tiler.io import COGReader

with COGReader("https://rio-tiler-dev.s3.amazonaws.com/data/fixtures/cog.tif") as cog:
    print(cog.bounds)
    >> (373185.0, 8019284.949381611, 639014.9492102272, 8286015.0)

    print(cog.crs)
    >> "EPSG:32621"

    print(cog.geographic_bounds)
    >> (-61.28762442711404, 72.22979795551834, -52.301598718454485, 74.66298001264106)
```

* Allow errors to be ignored when trying to find `zooms` for dataset in `rio_tiler.io.COGReader`. If we're not able to find the zooms in selected TMS, COGReader will defaults to the min/max zooms of the TMS (https://github.com/cogeotiff/rio-tiler/pull/429)

```python
from pyproj import CRS
from morecantile import TileMatrixSet

from rio_tiler.io import COGReader

# For a non-earth dataset there is no available transformation from its own CRS and the default WebMercator TMS CRS.
with COGReader("https://rio-tiler-dev.s3.amazonaws.com/data/fixtures/cog_nonearth.tif") as cog:
    >> UserWarning: Cannot determine min/max zoom based on dataset information, will default to TMS min/max zoom.

    print(cog.minzoom)
    >> 0

    print(cog.maxzoom)
    >> 24

# if we use a `compatible TMS` then we don't get warnings
europa_crs = CRS.from_authority("ESRI", 104915)
europa_tms = TileMatrixSet.custom(
    crs=europa_crs,
    extent=europa_crs.area_of_use.bounds,
    matrix_scale=[2, 1],
)
with COGReader(
    "https://rio-tiler-dev.s3.amazonaws.com/data/fixtures/cog_nonearth.tif",
    tms=europa_tms,
) as cog:
    print(cog.minzoom)
    >> 4

    print(cog.maxzoom)
    >> 6
```

* compare dataset bounds and tile bounds in TMS crs in `rio_tiler.io.base.SpatialMixin.tile_exists` method to allow dataset and TMS not compatible with WGS84 crs (https://github.com/cogeotiff/rio-tiler/pull/429)
* use `httpx` package instead of requests (author @rodrigoalmeida94, https://github.com/cogeotiff/rio-tiler/pull/431)
* allow **half pixel** `tile_buffer` around the tile (e.g 0.5 -> 257x257, 1.5 -> 259x259) (author @bstadlbauer, https://github.com/cogeotiff/rio-tiler/pull/405)
* add support for **intervals** colormap (https://github.com/cogeotiff/rio-tiler/pull/439))

```python
from rio_tiler.colormap import apply_cmap, apply_intervals_cmap

data = numpy.random.randint(0, 255, size=(1, 256, 256))
cmap = [
    # ([min, max], [r, g, b, a])
    ([0, 1], [0, 0, 0, 0]),
    ([1, 10], [255, 255, 255, 255]),
    ([10, 100], [255, 0, 0, 255]),
    ([100, 256], [255, 255, 0, 255]),
]

data, mask = apply_intervals_cmap(data, cmap)
# or
data, mask = apply_cmap(data, cmap)
```

**breaking changes**

* update morecantile requirement to version >=3.0 (https://github.com/cogeotiff/rio-tiler/pull/418)
* remove python 3.6 support (https://github.com/cogeotiff/rio-tiler/pull/418)
* remove `max_size` defaults for `COGReader.part` and `COGReader.feature`, which will now default to full resolution reading.

```python
# before
with COGReader("my.tif") as cog:
    img = cog.part(*cog.dataset.bounds, dst_crs=cog.dataset.crs, bounds_crs=cog.dataset.crs)
    # by default image should be max 1024x1024
    assert max(img.width, 1024) # by default image should be max 1024x1024
    assert max(img.height, 1024)

# now (there is no more max_size default)
with COGReader("my.tif") as cog:
    img = cog.part(*cog.dataset.bounds, dst_crs=cog.dataset.crs, bounds_crs=cog.dataset.crs)
    assert img.width == cog.dataset.width
    assert img.height == cog.dataset.height
```

* add `.statistics` method in base classes (https://github.com/cogeotiff/rio-tiler/pull/427)

* remove `rio_tiler.io.base.SpatialMixin.spatial_info` and `rio_tiler.io.base.SpatialMixin.center` properties (https://github.com/cogeotiff/rio-tiler/pull/429)

* Reader's `.bounds` property should now be in dataset's CRS, not in `WGS84` (https://github.com/cogeotiff/rio-tiler/pull/429)

```python
# before
with COGReader("my.tif") as cog:
    print(cog.bounds)
    >>> (-61.287001876638215, 15.537756794450583, -61.27877967704677, 15.542486503997608)

# now
with COGReader("my.tif") as cog:
    print(cog.bounds)
    >>> (683715.3266400001, 1718548.5702, 684593.2680000002, 1719064.90736)

    print(cog.crs)
    >>> EPSG:32620

    print(cog.geographic_bounds)
    >>> (-61.287001876638215, 15.537756794450583, -61.27877967704677, 15.542486503997608)
```

* Use `RIO_TILER_MAX_THREADS` environment variable instead of `MAX_THREADS` (author @rodrigoalmeida94, https://github.com/cogeotiff/rio-tiler/pull/432)
* remove `band_expression` in `rio_tiler.io.base.MultiBandReader` (https://github.com/cogeotiff/rio-tiler/pull/433)
* change `asset_expression` input type from `str` to `Dict[str, str]` in `rio_tiler.io.base.MultiBaseReader` (https://github.com/cogeotiff/rio-tiler/pull/434)

```python
# before
with STACReader("mystac.json") as stac:
    img = stac.preview(
        assets=("data1", "data2"),
        asset_expression="b1*2",  # expression was applied to each asset
    )

# now
with STACReader("mystac.json") as stac:
    img = stac.preview(
        assets=("data1", "data2"),
        asset_expression={"data1": "b1*2", "data2": "b2*100"},  # we can now pass per asset expression
    )
```

* add `asset_indexes` in `rio_tiler.io.base.MultiBaseReader`, which replaces `indexes`. (https://github.com/cogeotiff/rio-tiler/pull/434)

```python
# before
with STACReader("mystac.json") as stac:
    img = stac.preview(
        assets=("data1", "data2"),
        indexes=(1,),  # indexes was applied to each asset
    )

# now
with STACReader("mystac.json") as stac:
    img = stac.preview(
        assets=("data1", "data2"),
        asset_indexes={"data1": 1, "data2": 2},  # we can now pass per asset indexes
    )
```

**removed**

* `rio_tiler.io.BaseReader.metadata` and `rio_tiler.io.BaseReader.stats` base class methods (https://github.com/cogeotiff/rio-tiler/pull/425)
* `rio_tiler.reader.stats` function (https://github.com/cogeotiff/rio-tiler/pull/440)
* `rio_tiler.reader.metadata` function (https://github.com/cogeotiff/rio-tiler/pull/440)
* `rio_tiler.utils._stats` function (https://github.com/cogeotiff/rio-tiler/pull/440)

# 2.1.3 (2021-09-14)

* Make sure output data is of type `Uint8` when applying a colormap (https://github.com/cogeotiff/rio-tiler/pull/423)
* Do not auto-rescale data if there is a colormap (https://github.com/cogeotiff/rio-tiler/pull/423)

# 2.1.2 (2021-08-10)

* update type information for mosaics functions (https://github.com/cogeotiff/rio-tiler/pull/409)

## 2.1.1 (2021-07-29)

* add support for setting the S3 endpoint url via the `AWS_S3_ENDPOINT` environment variables in `aws_get_object` function using boto3 (https://github.com/cogeotiff/rio-tiler/pull/394)
* make `ImageStatistics.valid_percent` a value between 0 and 100 (instead of 0 and 1) (author @param-thakker, https://github.com/cogeotiff/rio-tiler/pull/400)
* add `fetch_options` to `STACReader` to allow custom configuration to the fetch client (https://github.com/cogeotiff/rio-tiler/pull/404)

    ```python
    with STACReader("s3://...", fetch_options={"request_pays": True}):
        pass
    ```

* Fix alpha band values when storing `Uint16` data in **PNG**. (https://github.com/cogeotiff/rio-tiler/pull/407)

## 2.1.0 (2021-05-17)

* add auto-rescaling in `ImageData.render` method to avoid error when datatype is not supported by the output driver (https://github.com/cogeotiff/rio-tiler/pull/391)

```python
# before - exit with error
with open("img.png", "wb") as f:
    f.write(ImageData(numpy.zeros((3, 256, 256), dtype="float32")).render())
>>> (ERROR) CPLE_NotSupportedError: "PNG driver doesn't support data type Float32. Only eight bit (Byte) and sixteen bit (UInt16) bands supported".

# now - print a warning
with open("img.png", "wb") as f:
    f.write(ImageData(numpy.zeros((3, 256, 256), dtype="float32")).render())
>>> (WARNING) InvalidDatatypeWarning: "Invalid type: `float32` for the `PNG` driver. Data will be rescaled using min/max type bounds".
```

**breaking changes**

* change type of `in_range` option in `ImageData.render` to `Sequence[Tuple[NumType, NumType]]` (https://github.com/cogeotiff/rio-tiler/pull/391)

```python
img = ImageData(numpy.zeros((3, 256, 256), dtype="uint16"))

# before - Tuple[NumType, NumType]
buff = img.render(in_range=(0, 1000, 0, 1000, 0, 1000))

# now - Sequence[Tuple[NumType, NumType]]
buff = img.render(in_range=((0, 1000), (0, 1000), (0, 1000)))
```

## 2.0.8 (2021-04-26)

* add warning when dataset doesn't have overviews (https://github.com/cogeotiff/rio-tiler/pull/386)
* add `width`, `height`, `count` and `overviews` infos in `COGReader.info()` (https://github.com/cogeotiff/rio-tiler/pull/387)
* add `driver` in `COGReader.info()` output (https://github.com/cogeotiff/rio-tiler/pull/388)
* add `valid_percent` in `stats` output (https://github.com/cogeotiff/rio-tiler/pull/389)

## 2.0.7 (2021-04-01)

* use importlib.resources `.files` method to resolve the package directory (https://github.com/cogeotiff/rio-tiler/pull/379)

## 2.0.6 (2021-03-25)

* add `read()` method in COGReader (https://github.com/cogeotiff/rio-tiler/pull/366)
* add `tile_buffer` option to `COGReader.tile()` method to add pixels around a tile request (https://github.com/cogeotiff/rio-tiler/issues/365)
* use `importlib.resources.path` to find rio-tiler `cmap_data` directory (https://github.com/cogeotiff/rio-tiler/pull/370)
* re-use type definitions (https://github.com/cogeotiff/rio-tiler/issues/337)

## 2.0.5 (2021-03-17)

* make sure `py.typed` is included in the package (https://github.com/cogeotiff/rio-tiler/pull/363)
* add `jpg` alias in `img_profiles` (https://github.com/cogeotiff/rio-tiler/pull/364)

```python
from rio_tiler.profiles import img_profiles

jpeg = img_profiles.get("jpeg")
jpg = img_profiles.get("jpg")
assert jpeg == jpg
```

## 2.0.4 (2021-03-09)

* Added [pystac.MediaType.COG](https://github.com/stac-utils/pystac/blob/master/pystac/media_type.py#L4) in supported types by STAC reader
* fix bad type definition in `rio_tiler.colormap.ColorMaps` data (https://github.com/cogeotiff/rio-tiler/issues/359)
* add `rio_tiler.colormap.parse_color` function to parse HEX color (https://github.com/cogeotiff/rio-tiler/issues/361)

## 2.0.3 (2021-02-19)

* Reduce the number of `.read()` calls for dataset without nodata value (https://github.com/cogeotiff/rio-tiler/pull/355)
* replace deprecated `numpy.float` by `numpy.float64`

## 2.0.2 (2021-02-17)

* fix bad mask datatype returned by mosaic methods (https://github.com/cogeotiff/rio-tiler/pull/353)
* align WarpedVRT with internal blocks when needed. This is to reduce the number of GET requests need for VSI files (https://github.com/cogeotiff/rio-tiler/pull/345)

## 2.0.1 (2021-02-04)

* fix arguments names conflicts between mosaic_reader/tasks and STACReader options (https://github.com/cogeotiff/rio-tiler/pull/343)
* update rio-tiler pypi description.

## 2.0.0 (2021-01-27)

* add MultiPolygon support in `rio_tiler.utils.create_cutline` (https://github.com/cogeotiff/rio-tiler/issues/323)
* support discrete colormap by default in `apply_cmap` (https://github.com/cogeotiff/rio-tiler/issues/321)
* delete deprecated `rio_tiler.mercator` submodule
* added default factory in `rio_tiler.colormap.ColorMaps`.
* fix missing `metadata` forwarding in `ImageData.post_process` method.
* refactor `rio_tiler.io.GCPCOGReader` for better inheritance from COGReader.

**breaking change**

* renamed input parameter `tile` to `data` in `rio_tiler.utils.render`.
* renamed input parameter `arr` to `data` in `rio_tiler.utils.mapzen_elevation_rgb`
* made `rio_tiler.io.stac.to_pystac_item` private (renamed to `_to_pystac_item`)
* renamed `rio_tiler.colormap.DEFAULTS_CMAPS` to `rio_tiler.colormap.DEFAULT_CMAPS_FILES`
* made `rio_tiler.reader._read` public (renamed to rio_tiler.reader.read) (ref: https://github.com/cogeotiff/rio-tiler/issues/332)

## 2.0.0rc4 (2020-12-18)

* add `NPZ` output format (https://github.com/cogeotiff/rio-tiler/issues/308)
* add [pystac](https://pystac.readthedocs.io/en/latest/) for STAC item reader (author @emmanuelmathot, https://github.com/cogeotiff/rio-tiler/issues/212)
* delete deprecated function: `rio_tiler.reader.tile`, `rio_tiler.utils.tile_exits` and `rio_tiler.utils.geotiff_options`
* deprecated `rio_tiler.mercator` submodule (https://github.com/cogeotiff/rio-tiler/issues/315)
* update morecantile version to 2.1, which has better `tms.zoom_for_res` definition.

## 2.0.0rc3 (2020-11-24)

* add `feature` method to reader classes (https://github.com/cogeotiff/rio-tiler/issues/306)

## 2.0.0rc2 (2020-11-17)

* add `data` validation in `rio_tiler.models.ImageData` model. Data MUST be a 3 dimensions array in form of (count, height, width).
* `mask` is now optional for `rio_tiler.models.ImageData` model, but will be initialized to a default full valid (`255`) array.

```python
import numpy
from rio_tiler.models import ImageData

data = numpy.random.rand(3, 10, 10)

img = ImageData(data)
assert img.mask.all()
```

* add `metadata` property to `rio_tiler.models.ImageData` model

```python
img.metadata
>>> {}
```

**breaking change**

* `rio_tiler.mosaic.reader.mosaic_reader` now raises `EmptyMosaicError` instead of returning an empty `ImageData`

## 2.0.0rc1.post1 (2020-11-12)

* Remove `Uint8` data casting before applying `color_formula` in ImageData.render (https://github.com/cogeotiff/rio-tiler/issues/302)

## 2.0.0rc1 (2020-11-09)

* added `ImageData` output class for all `rio_tiler.io` classes returning numpy array-like types (`tile, mask = method()`)

```python
from rio_tiler.io import COGReader
from rio_tiler.models import ImageData

with COGReader("/Users/vincentsarago/S-2_20200422_COG.tif") as cog:
    r = cog.preview()
    assert isinstance(r, ImageData)

    data, mask = r
    assert data.shape == (3, 892, 1024)
```
**Note**: the class keeps the compatibility with previous notation: `tile, mask = ImageData`

* add pydantic models for IO outputs (Metadata, Info, ...)

* change output form for `band_metadata`, `band_descriptions` and do not add band description when not found.
```python
# Before
with COGReader("/Users/vincentsarago/S-2_20200422_COG.tif") as cog:
    i = cog.info()
    print(i["band_metadata"])
    print(i["band_descriptions"])

[(1, {}), (2, {}), (2, {})]
[(1, 'band1'), (2, 'band2'), (2, 'band3')]

# Now
with COGReader("/Users/vincentsarago/S-2_20200422_COG.tif") as cog:
    i = cog.info()
    print(i.band_metadata)
    print(i.band_descriptions)

[('1', {}), ('2', {}), ('3', {})]
[('1', ''), ('2', ''), ('3', '')]
```

* change output form for `stats`
```python
# Before
with COGReader("/Users/vincentsarago/S-2_20200422_COG.tif") as cog:
    print(cog.stats())
{
    1: {...},
    2: {...},
    3: {...}
}

# Now
with COGReader("/Users/vincentsarago/S-2_20200422_COG.tif") as cog:
    print(cog.stats())
{
    "1": {...},
    "2": {...},
    "3": {...}
}
```

* updated `rio_tiler.utils._stats` function to replace `pc` by `percentiles`

```python
with COGReader("/Users/vincentsarago/S-2_20200422_COG.tif") as cog:
    print(cog.stats()["1"].json())
{"percentiles": [19.0, 168.0], "min": 0.0, "max": 255.0, ...}
```

* make `rio_tiler.colormap.ColorMap` object immutable. Registering a new colormap will new returns a now instance of ColorMap(https://github.com/cogeotiff/rio-tiler/issues/289).
* changed the `rio_tiler.colormap.ColorMap.register()` method to take a dictionary as input (instead of name + dict).

```python
from rio_tiler.colormap import cmap # default cmap

# previous
cmap.register("acmap", {0: [0, 0, 0, 0], ...})

# Now
cmap = cmap.register({"acmap": {0: [0, 0, 0, 0], ...}})
```

* added the possibility to automatically register colormaps stored as `.npy` file in a directory, if `COLORMAP_DIRECTORY` environment variable is set with the name of the directory.

* Update to morecantile 2.0.0

## 2.0.0b19 (2020-10-26)

* surface `allowed_exceptions` options in `rio_tiler.mosaic.reader.mosaic_reader` (https://github.com/cogeotiff/rio-tiler/issues/293)
* add SpatialInfoMixin base class to reduce code duplication (co-author with @geospatial-jeff, https://github.com/cogeotiff/rio-tiler/pull/295)
* add `AsyncBaseReader` to support async readers (author @geospatial-jeff, https://github.com/cogeotiff/rio-tiler/pull/265)

## 2.0.0b18 (2020-10-22)

* surface dataset.nodata in COGReader.nodata property (https://github.com/cogeotiff/rio-tiler/pull/292)
* fix non-threaded tasks scheduler/filter (https://github.com/cogeotiff/rio-tiler/pull/291)

## 2.0.0b17 (2020-10-13)

* switch to morecantile for TMS definition (ref: https://github.com/cogeotiff/rio-tiler/issues/283)
* add tms options in Readers (breaking change if you create custom Reader from BaseReader)
* add tile_bounds vs bounds check in tile methods for MultiBands and MultiBase classes
* add tile_exists method in BaseReader (take tms in account)
* adapt zooms calculation in COGReader
* add `LastBandHigh` and `LastBandLow` pixel selection (ref: https://github.com/cogeotiff/rio-tiler/pull/270)

Deprecated function

- rio_tiler.reader.tile
- rio_tiler.utils.geotiff_options
- rio_tiler.utils.tile_exists
- rio_tiler.io.multi_*

## 2.0.0b16 (2020-10-07)

* remove `pkg_resources` (https://github.com/pypa/setuptools/issues/510)
* refactor default colormap lookup to use pathlib instead of pkg_resources.

Note: We changed the versioning scheme to `{major}.{minor}.{path}{pre}{prenum}`

## 2.0b15 (2020-10-05)

* Fix missing Exception catching when running task outside threads (ref: https://github.com/developmentseed/titiler/issues/130).
* add rio-tiler logger (https://github.com/cogeotiff/rio-tiler/issues/277).

## 2.0b14.post2 (2020-10-02)

* Fix bug in `MultiBandReader` (ref: https://github.com/cogeotiff/rio-tiler/issues/275) and add tests.

## 2.0b14.post1 (2020-10-02)

* add `MultiBandReader` and `GCPCOGReader` in `rio_tiler.io` init.

## 2.0b14 (2020-10-02)

* Added back the Conctext Manager methods in `rio_tiler.io.base.BaseReader` but not as `@abc.abstractmethod` (ref: https://github.com/cogeotiff/rio-tiler/pull/273#discussion_r498937943)
* Move `rio_tiler_pds.reader.MultiBandReader` and `rio_tiler_pds.reader.GCPCOGReader` to rio-tiler (https://github.com/cogeotiff/rio-tiler/pull/273)

## 2.0b13 (2020-10-01)

* remove ContextManager requirement for `rio_tiler.io.base.BaseReader` and `rio_tiler.io.base.MultiBaseReader` base classes.
* move ContextManager properties definition to `__attrs_post_init__` method in `rio_tiler.io.STACReader` and `rio_tiler.io.COGReader` (ref: https://github.com/cogeotiff/rio-tiler-pds/issues/21)

## 2.0b12 (2020-09-28)

* Make sure Alpha band isn't considered as an internal mask by `utils.has_mask_band`

## 2.0b11 (2020-09-24)

* reduce verbosity in `rio_tiler.tasks.filter_tasks` exception logging (#266).

2.0b10 (2020-09-15)
------------------
- add `post_process` callback to `rio_tiler.render._read` and `rio_tiler.render.point` to apply
specific operation ouput arrays.

2.0b9 (2020-09-09)
------------------
- restore Mkdocs search bar (#255)
- Allow class (not just instance) to be passed to pixel_selection (#250)
- Add Binder link/badge to README (#254)
- Add mkdocs-jupyter to show notebooks in website (#253)
- Remove deprecated functions (#247)
- Export modules from top-level package (#246)
- Allow overwriting colormap with force=True (#249)
- Pin black version (#251)
- Add contributing.md (#242)
- Add mkdocs config (#240)
- Add `NPY` support in `rio_tiler.utils.render` to save tile in numpy binary format (#256)
- Remove bare `Exception` and add more detailed errors (#248)

2.0b8 (2020-08-24)
------------------
- raise specific `PointOutsideBounds` in rio_tiler.reader.point (#236)

2.0b7 (2020-08-21)
------------------
- allow setting default kwargs in COGReader __init__ (#227)
- allow `vrt_options` in COGReader.point
- add `rio_tiler.io.base.MultiBaseReader` class (#225)
- refactor `rio_tiler.io.stac.STACReader` to use MultiBaseReader (#225)
- add `rio_tiler.task` submodule to share tools for handling rio-tiler's future tasks.
- fix regex parsing for rio-tiler expression
- add warnings when assets/indexes is passed with expression option (#233)

Breaking Changes:
- replace dataclass wiht attr to support more flexible class definition (see #225)

2.0b6 (2020-08-04)
------------------
- add `utils.create_cutline` helper (#218)
- remove any mutable default argument

**depreciation**
- `warp_vrt_option` is replaced by `vrt_options` in rio_tiler.reader.part (#221)

2.0b5 (2020-07-31)
------------------
- add more verbosity to mosaic error (#214)

Breaking Changes:
- `rio_tiler.mosaic.reader.mosaic_reader` return `((tile, mask), assets_used)`
- `COGReader.info` is now a method instead of a property to align with other reader (#211)

2.0b4 (2020-07-30)
------------------
- add rio_tiler.io.base.BaseReader abstract class for COGReader and STACReader to inherit from
- STACReader raises `InvalidAssetName` for invalid asset name or `MissingAssets` when no assets is passed (#208)
- update rio_tiler.mosaic.reader.mosaic_reader to not use threadPool if threads <= 1 (#207)

Breaking Changes:
- Reader.spatial_info is a property (#203)
- assets is a keyword argument in STACReader stats/info/metadata

2.0b3 (2020-07-27)
------------------
- add `rio_tiler.mosaic` submodule (ref: https://github.com/cogeotiff/rio-tiler-mosaic/issues/16)

2.0b2 (2020-07-23)
------------------
- add boto3 in the dependency (#201)

2.0b1 (2020-07-22)
------------------
- switch to ContextManager for COG and STAC (rio_cogeo.io.COGReader, rio_cogeo.io.STACReader).
- COGReader.part and STACReader.part return data in BBOX CRS by default.
- STACReader now accept URL (https, s3).
- add more method for STAC (prewiew/point/part/info/stats).
- add expression for COG/STAC preview/point/part.
- add `masked` option in `rio_tiler.reader.point` to control weither or not it should return None or a value.
- remove mission specific tilers (#195).
- remove `rio_tiler.reader.multi_*` functions (replaced by rio_tiler.io.cogeo.multi_*).
- remove `rio_tiler.utils.expression` (replaced by expression options in tilers).

2.0a11 (2020-05-29)
------------------
- refactor `rio_tiler.utils.tile_exists` to allow raster bounds latitude == -90,90

2.0a10 (2020-05-29)
------------------
- Change default resampling to nearest for `_read` (#187)
- add `rio_tiler.reader.stats` (return only array statistics)
- remove default `dst_crs` in `rio_tiler.reader.part` to to fallback to dataset CRS.

2.0a9 (2020-05-27)
------------------
- Refactor colormap and add method to register custom colormap

2.0a8 (2020-05-25)
------------------
- add `preview` method to `rio_tiler.io.cogeo`

2.0a7 (2020-05-17)
------------------
- allow reading high resolution part of a raster (by making height, width args optional)
- add `max_size` option in `rio_tiler.reader.part` to set a maximum output size when height and width are not set
- add point and area function in rio_tiler.io.cogeo
- fix width-height height-widht bug in `rio_tiler.reader.part`

**depreciation**
- deprecated `out_window` option in favor of `window` in rio_tiler.reader._read

2.0a6 (2020-05-06)
------------------
- fix unwanted breacking change with `img_profiles.get` not allowing default values

2.0a5 (2020-05-06)
------------------
- make `rio_tiler.io.landsat8.tile` return Uint16 data and not float32 (#173)
- `rio_tiler.profiles.img_profiles` item access return `copy` of the items (#177)
- better colormap docs (#176, author @kylebarron)

2.0a4 (2020-04-08)
------------------
- add `rio_tiler.io.cogeo.info` to retrieve simple file metadata (no image statistics)
- add band metadata tag info in `rio_tiler.render.metadata` output
- add `rio_tiler.io.stac` STAC compliant rio_tiler.colormap.apply_discrete_cmap

2.0a3 (2020-03-25)
------------------
- only use `transform_bounds` when needed in rio_tiler.reader.part

Breaking Changes:
- switch back to gdal/rasterio calculate_default_transform (#164). Thanks to Terracotta core developper @dionhaefner.
- refactor `rio_tiler.utils.get_vrt_transform` to get width and height input.

2.0a2 (2020-03-20)
------------------
- Fall back to gdal/rasterio calculate_default_transform for dateline separation crossing dataset (ref #164)

2.0a1 (2020-03-19)
------------------
- added `reader.preview`, `reader.point` methods
- added multi_* functions to rio_tiler.reader to support multiple assets addresses
- added `rio_tiler.utils.has_mask_band` function
- added `rio_tiler.utils.get_overview_level` to calculate the overview level needed for partial reading.
- added type hints
- added scale, offsets, colormap, datatype and colorinterp in reader.metadata output (#158)
- new `rio_tiler.colormap` submodule
- added `unscale` options to rio_tiler.reader._read function apply internal scale/offset (#157)

Breaking Changes:
- removed python 2 support
- new package architecture (.io submodule)
- introduced new rio_tiler.reader functions (part, preview, metadata...)
- renamed rio_tiler.main to rio_tiler.io.cogeo
- bucket and prefixes are defined in rio_tiler.io.dataset.`{dataset}_parse` function from
  AWS supported Public Dataset
- renamed `minimum_tile_cover` to `minimum_overlap`
- renamed `tile_edge_padding` to `padding`
- padding is set to 0 by default.
- use terracotta calculate_default_transform (see https://github.com/cogeotiff/rio-tiler/issues/56#issuecomment-442484999)
- colormaps are now have an alpha value
- `rio_tiler.utils.get_colormap` replaced by `rio_tiler.colormap.get_colormap`
- new `rio_tiler.colormap.get_colormap` supports only GDAL like colormap
- replaced `rio_tiler.utils.array_to_image` by `rio_tiler.utils.render`
- replaced `rio_tiler.utils.apply_cmap` by `rio_tiler.colormap.apply_cmap`
- replaced `rio_tiler.utils._apply_discrete_colormap` by `rio_tiler.colormap.apply_discrete_cmap`
- removed `histogram_bins` and `histogram_range` in options in metadata reader.
  Should now be passed in `hist_options` (e.g: hist_options={bins=10, range=(0, 10)})
- remove alpha band value from output data array in tile/preview/metadata #127

1.4.0 (2020-02-19)
------------------
- Add Sentinel2-L2A support (#137)
- Update Sentinel-2 sceneid schema (S2A_tile_20170323_07SNC_0 -> S2A_L1C_20170323_07SNC_0)

1.3.1 (2019-11-06)
------------------
- Add `warp_vrt_option` option for `utils.raster_get_stats` and `utils.tile_read` to
allow more custom VRT Warping. (ref: https://github.com/OSGeo/gdal/issues/1989#issue-518526399)
- Add `rio_tiler.utils.non_alpha_indexes` to find non-alpha band indexes (ref #127)

1.3.0 (2019-10-07)
------------------
- Allow `DatasetReader`, `DatasetWriter`, `WarpedVRT` input for `utils.raster_get_stats` and `utils.tile_read`
- add `minimum_tile_cover` option to filter dataset not covering a certain amount of the tile.
- add Sentinel-1 submodule

Breaking Changes:
- need rasterio>=1.1

1.2.11 (2019-09-18)
-------------------
- reduce memory footprint of expression tiler
- fix wrong calculation for overview size in `raster_get_stats` (#116)
- Add Landsat 8 QA Band (#117).

1.2.10 (2019-07-18)
-------------------
- add more colormap options (from matplotlib) and switch from txt files to numpy binaries (#115)

1.2.9 (2019-07-11)
------------------
- fix issue #113, adds depreciation warning for `bounds_crs` in favor of `dst_crs`
in `rio_tiler.utils.get_vrt_transform`

1.2.8 (2019-07-08)
------------------
- Add kwargs options in landsat8.tile, sentinel2.tile and cbers.tile functions to
allow `resampling_method` and `tile_edge_padding` options forwarding to utils._tile_read.
- Add Input (bounds_crs) and Output (dst_crs) option to `utils._tile_read` function (#108)

1.2.7 (2019-05-14)
------------------
- Revert changes introduced in #106 (see #105)
- Refactor tests

1.2.6 (2019-05-10) - DELETED
------------------
- Use same resampling method for mask and for data (#105)

1.2.5 (2019-05-08)
------------------
- add tile_edge_padding option to be passed to rio_tiler.utils._tile_read to reduce sharp edges that occur due to resampling (#104)

1.2.4 (2019-04-16)
------------------
- add histogram_range options to be passed to rio_tiler.{module}.metadata function (#102)

1.2.3 (2019-04-04)
------------------
- add histogram_bins options to be passed to rio_tiler.{module}.metadata function (#98)

Bug fixes:
- return index number with band descriptions (#99)

1.2.2 (2019-04-03)
------------------
- add mercator min/max zoom info in metadata output from rio_tiler.utils.raster_get_stats (#96)
- add band description (band name) in metadata output from rio_tiler.utils.raster_get_stats (#96)

1.2.1 (2019-03-26)
------------------
- Replace rio-pansharpen dependency with a fork of the brovey function directly
into `rio_tiler.utils` (rio-pansharpen is unmaintened and not compatible with
rasterio>=1) (#94).

1.2.0 (2019-03-26)
------------------
- `rio_tiler.utils.array_to_image`'s color_map arg can be a dictionary of discrete values (#91)

Breaking Changes:
- `expr` argument is now a required option in `rio_tiler.utils.expression`. (#88)

1.1.4 (2019-03-11)
------------------
- Add 'rplumbo' colormap (#90 by @DanSchoppe)

1.1.3 (2019-03-06)
------------------
Bug fixes:
- Fix casting to integer for MAX_THREADS environment variable.

1.1.1 (2019-02-21)
------------------
- Minor typo correction and harmonization of the use of src/src_dst/src_path in `rio_tiler.utils`

Bug fixes:
- Fix nodata handling in `utils.raster_get_stats`

1.1.0 (2019-02-15)
------------------
- Allow options forwarding to `tile_read` from `main.tile` function (#86)
- Add `resampling_method` options in `rio_tiler.utils.tile_read` to allow user set
resampling. Default is now bilinear (#85)

Bug fixes:
- Fix nodata option forwarding to tile_read when source is a path (#83)

Refactoring:
- Refactor `rio_tiler.utils.tile_read` to reduce code complexity (#84)

Breaking Changes:
- `indexes` options is now set to **None** in `rio_tiler.utils.tile_read`.
Default will now be the dataset indexes.

1.0.1 (2019-02-14)
------------------
- Fix mask datatype bug in `rio_tiler.utils.array_to_image`(#79)
- Fix nodata handling and better test for the nodata/mask main module (#81)

1.0.0 (2019-02-11)
------------------
- add missing Landsat panchromatic band (08) min/max fetch in `rio_tiler.landsat8.metadata` (#58)
- add pre-commit for commit validation (#64)
- code formatting using Black (the uncompromising Python code formatter) (#64)
- update documentation (Sentinel-2 cost) (#68)
- add `utils.raster_get_stats` and `utils._get_stats` to replace `min_max*` function
and to return more statistics (#66)
- add overview level selection to statistical functions to reduce the data download (#59)
- add pure GDAL `array_to_image` function to replace PIL tools (#29)
- add GDAL format output from `utils.get_colormap` to be used in `array_to_image` (#29)
- add GDAL compatible Image creation profile (#29)
- add max threads number settings via "MAX_THREADS" environment variable (#71)

Breaking Changes:
- update `metadata` structure returned by `landsat8.metadata`, `sentinel2.metadata`, `cbers.metadata`
- force sentinel, landsat and cbers band names to be string and add validation (#65)
- moved landsat utility functions from `rio_tiler.utils` to `rio_tiler.landsat8`
  - rio_tiler.utils.landsat_get_mtl -> rio_tiler.landsat8._landsat_get_mtl
  - rio_tiler.utils.landsat_parse_scene_id -> rio_tiler.landsat8._landsat_parse_scene_id
  - rio_tiler.utils.landsat_get_stats -> rio_tiler.landsat8._landsat_stats
- moved cbers utility functions from `rio_tiler.utils` to `rio_tiler.cbers`
  - rio_tiler.utils.cbers_parse_scene_id -> rio_tiler.cbers._cbers_parse_scene_id
- moved sentinel-2 utility functions from `rio_tiler.utils` to `rio_tiler.sentinel2`
  - rio_tiler.utils.sentinel_parse_scene_id -> rio_tiler.sentinel2._sentinel_parse_scene_id
- removed deprecated PIL support as well as base64 encoding function in rio_tiler.utils
  - rio_tiler.utils.img_to_buffer
  - rio_tiler.utils.array_to_img
  - rio_tiler.utils.b64_encode_img
- removed deprecated min_max* functions (landsat_min_max_worker and band_min_max_worker)

1.0rc2 (2018-08-22)
-------------------
- add test case for pix4d nodata+alpha band data

1.0rc1 (2018-07-16)
-------------------
- rasterio 1.0.0

1.0b3 (2018-07-02)
------------------
- add schwarzwald color palette

1.0b2 (2018-06-26)
------------------
- fix nodata (#48)

1.0b1 (2018-06-23)
------------------
- adapt to rasterio 1.0b4
- fix mask (internal/external) fetching 🙏
- fix boundless read with new rasterio 1.0b2
- fix custom nodata handling
- fix performances issue

Breaking Changes:
- removed alpha band options to select a custom alpha band number

1.0a8 (2018-06-20)
------------------
- Fix rasterio version to 1.0b1 (#46 and #44)

1.0a7 (2018-05-14)
------------------
- Support for additional CBERS instruments (fredliporace)

1.0a6 (2018-03-29)
------------------
- Fixes sentinel-2 band 8A regex bug in `rio_tiler.utils.expression`

1.0a5 (2018-03-26)
------------------
- adds DatasetReader input option for utils.tile_read (do not close the dataset on each read)

Breaking Changes:
- `utils.tile_band_worker` renamed to `utils.tile_read`
- `main.tile` **rgb** option renamed **indexes**
- `sentinel2.tile`, `landsat8.tile`,  `cbers.tile` **rgb** option renamed **bands**
- `main.tile` default nodata mask is handled by rasterio

1.0a4 (2018-03-07)
------------------
- adds utils.b64_encode_img function to encode an image object into a base64 string
- add tiles profiles (jpeg, png, webp) based on https://github.com/mapnik/mapnik/wiki/Image-IO#default-output-details

Breaking Changes:
- Refactor `rio_tiler.utils.array_to_img` to return PIL image object

1.0a3 (2018-02-05)
------------------
- only using `read_masks` for mask creation when it's needed.

1.0a2 (2018-02-05)
------------------
- add "expression" utility function
- better nodata/mask/alpha band definition and support

Breaking Changes:
- tile functions now return an associated mask (Landsat, Sentinel, CBERS, main)
- remove nodata support in utils.image_to_array function
- add mask support in utils.image_to_array function
- utils.tile_band_worker will always return a (Band, Width, Height) array (e.g 1x256x256 or 3x256x256)

1.0a1 (2018-01-04)
------------------
- remove aws.py sub-module (replaced by main.py)
- no default bands value for main.py tiles.

1.0a.0 (2018-01-03)
------------------
- add colormap option in `utils.array_to_img`
- add TIR (brightness temps) support
- add CBERS support
- add global file support
- add elevation encoding for mapzen
- removing internal caching
- update to rasterio 1.0a12

Breaking Changes:
- remove data value rescaling in `landsat8.tile` and `sentinel2.tile`
- fix wrong lat/grid_square value in `utils.sentinel_parse_scene_id`
- rename `utils.sentinel_min_max_worker` to `utils.band_min_max_worker`

0.0.3 (2017-11-14)
------------------
- Fix Sentinel-2 bad AWS url

0.0.2 (2017-10-17)
------------------
- Fix python 2/3 compatibilities in rio_tiler.utils.landsat_get_mtl

0.0.1 (2017-10-05)
------------------
- Initial release. Requires Rasterio >= 1.0a10.<|MERGE_RESOLUTION|>--- conflicted
+++ resolved
@@ -1,7 +1,6 @@
 
 # Unreleased
 
-<<<<<<< HEAD
 # 8.0.0
 
 * use **description** as band name (instead of `b{ix}`) in `Reader`'s outputs **breaking change**
@@ -52,7 +51,7 @@
     print(list(stats))
     >> ['b1']
 ```
-=======
+
 # 7.7.4 (2025-05-29)
 
 * fix band names for Xarray DataArray
@@ -64,7 +63,6 @@
 # 7.7.3 (2025-05-22) **YANKED**
 
 * fix Boundless `part` read when using GCPs dataset
->>>>>>> a7afa55f
 
 # 7.7.2 (2025-05-15)
 
