--- conflicted
+++ resolved
@@ -10,12 +10,9 @@
 * Moved `_dst_geom_in_tms_crs` from Reader to `SpatialMixin` class **breaking change**
 * Removed use of rasterio's `is_tiled` method
 * Enable **Alternate** asset's HREF for STAC by using `RIO_TILER_STAC_ALTERNATE_KEY` environment variable
-<<<<<<< HEAD
 * Adding support for GDAL VRT Connection string for STAC Assets
-=======
 * Improve type hint definition
 * make `ImageData.rescale` and `ImageData.apply_color_formula` to return `self`
->>>>>>> 210f3f3c
 
 # 6.7.0 (2024-09-05)
 
