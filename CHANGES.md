--- conflicted
+++ resolved
@@ -1,7 +1,6 @@
 
 # Unreleased
 
-<<<<<<< HEAD
 # 8.0.0
 
 * use **description** as band name (instead of `b{ix}`) in `Reader`'s outputs **breaking change**
@@ -52,13 +51,12 @@
     print(list(stats))
     >> ['b1']
 ```
-=======
+
 * only cast data to `uint8` if colormap values are of type `uint8`
 * add `alpha_mask` attribute to `ImageData` class
 * allow partial alpha values from alpha band
 * better handle non-uint8 alpha band
 * remove deprecated `force_binary_mask` option in `reader.read` function  **breaking change**
->>>>>>> 21d462ac
 
 # 7.8.1 (2025-06-16)
 
