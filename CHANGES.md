--- conflicted
+++ resolved
@@ -1,13 +1,11 @@
 
-<<<<<<< HEAD
 # Unreleased
 
-* Enable dynamic definition of Asset reader in MultiBaseReader
-=======
+* Enable dynamic definition of Asset **reader** in `MultiBaseReader` (https://github.com/cogeotiff/rio-tiler/pull/711/)
+
 # 6.7.0 (2024-09-05)
 
 * raise `MissingCRS` or `InvalidGeographicBounds` errors when Xarray datasets have wrong geographic metadata
->>>>>>> 5e1fb61b
 * better error message for `TileOutsideBounds` errors (author @abarciauskas-bgse, https://github.com/cogeotiff/rio-tiler/pull/712)
 * handle of inverted latitude in `reader.point` (author @georgespill, https://github.com/cogeotiff/rio-tiler/pull/716)
 
