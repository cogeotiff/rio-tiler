<<<<<<< HEAD
# 7.3.0 (TBD)

* add `indexes` parameter for `XarrayReader` methods. As for Rasterio, the indexes values start at `1`.

    ```python
    data = ... # DataArray of shape (2, x, y)

    # before
    with XarrayReader(data) as dst:
        img = dst.tile(0, 0, 0)
        assert img.count == 2

    # now
    with XarrayReader(data) as dst:
        # Select the first `band` within the data array
        img = dst.tile(0, 0, 0, indexes=1)
        assert img.count == 1
    ```

* better define `band names` for `XarrayReader` objects

    * band_name for `2D` dataset is extracted form the first `non-geo` coordinates value

        ```python
        data = xarray.DataArray(
            numpy.arange(0.0, 33 * 35 * 2).reshape(2, 33, 35),
            dims=("time", "y", "x"),
            coords={
                "x": numpy.arange(-170, 180, 10),
                "y": numpy.arange(-80, 85, 5),
                "time": [datetime(2022, 1, 1), datetime(2022, 1, 2)],
            },
        )
        da = data[0]

        print(da.coords["time"].data)
        >> array('2022-01-01T00:00:00.000000000', dtype='datetime64[ns]'))

        # before
        with XarrayReader(data) as dst:
            img = dst.info()
            print(img.band_descriptions)[0]
            >> ("b1", "value")

        # now
        with XarrayReader(data) as dst:
            img = dst.info()
            print(img.band_descriptions)[0]
            >> ("b1", "2022-01-01T00:00:00.000000000")
        ```

    * default `band_names` is changed to DataArray's name or `array` (when no available coordinates value)

        ```python
        data = ... # DataArray of shape (x, y)

        # before
        with XarrayReader(data) as dst:
            img = dst.info()
            print(img.band_descriptions)[0]
            >> ("b1", "value")

        # now
        with XarrayReader(data) as dst:
            img = dst.info()
            print(img.band_descriptions)[0]
            >> ("b1", "array")
        ```
=======
# 7.3.0 (2025-01-07)

* drop python 3.8 support
* add python 3.13 support
* fix: use coverage array for calculation of valid_percent (author @MarcelCode, https://github.com/cogeotiff/rio-tiler/pull/775)
>>>>>>> acab6614

# 7.2.2 (2024-11-18)

* Catch and expand error message when GDAL cannot encode data using specified image driver (https://github.com/cogeotiff/rio-tiler/pull/767)

# 7.2.1 (2024-11-14)

* add official support for floating point values in ColorMap
* cast data to `uint8` datatype when applying linear colormap

# 7.2.0 (2024-11-05)

* Ensure compatibility between XarrayReader and other Readers by adding `**kwargs` on class methods (https://github.com/cogeotiff/rio-tiler/pull/762)

* add `STACReader.get_asset_list()` method to enable easier customization of the asset listing/validation (https://github.com/cogeotiff/rio-tiler/pull/762)

# 7.1.0 (2024-10-29)

* Add `preview()` and `statistics()` methods to XarrayReader (https://github.com/cogeotiff/rio-tiler/pull/755)

* Add output size (`max_size` | `width`, `height`) options for XarrayReader's `preview()`, `part()` and `feature()` methods (https://github.com/cogeotiff/rio-tiler/pull/755)

* Add half X/Y resolution on bounds before checking the geographic bounds in XarrayReader (https://github.com/cogeotiff/rio-tiler/pull/755)

* Check if the Y bounds are inverted and flip the image on the Y axis in XarrayReader (https://github.com/cogeotiff/rio-tiler/pull/756)

* Add support for 2D arrays in XarrayReader (https://github.com/cogeotiff/rio-tiler/pull/755)

* Cast Xarray `attrs` values in XarrayReader's `info()` response to avoid JSON encoding issues (https://github.com/cogeotiff/rio-tiler/pull/755)

* Refactor XarrayReader's `feature()` method to use the `part` method (https://github.com/cogeotiff/rio-tiler/pull/755)

* Allow `op` parameter for `create_cutline` and `_convert_to_raster_space` functions to better control rasterio's `rowcol` behaviour (author @Martenz, https://github.com/cogeotiff/rio-tiler/pull/759)

# 7.0.1 (2024-10-22)

* Add `CRS_to_urn` method and update internals for `CRS_to_uri` (author @AndrewAnnex, https://github.com/cogeotiff/rio-tiler/pull/752)

# 7.0.0 (2024-10-21)

* Enable dynamic definition of Asset **reader** in `MultiBaseReader` (https://github.com/cogeotiff/rio-tiler/pull/711/, https://github.com/cogeotiff/rio-tiler/pull/728)

* Adding `default_assets` for MultiBaseReader and STACReader (author @mccarthyryanc, https://github.com/cogeotiff/rio-tiler/pull/722)

* Adding `default_bands` for MultiBandReader (https://github.com/cogeotiff/rio-tiler/pull/722)

* Adding support for the STAC `Projection` extension to derive the `bounds`, `crs`, `minzoom` and `maxzoom` properties  **breaking change**

* Refactor internal function and base classes for the `minzoom/maxzoom` calculation **breaking change**

* Adding `transform`, `height` and `width` attributes (outside init) for `SpatialMixin` class

* Moved `_dst_geom_in_tms_crs` from Reader to `SpatialMixin` class **breaking change**

* Removed use of rasterio's `is_tiled` method

* Enable **Alternate** asset's HREF for STAC by using `RIO_TILER_STAC_ALTERNATE_KEY` environment variable

* Adding support for GDAL VRT Connection string for STAC Assets

* Improve type hint definition

* make `ImageData.rescale` and `ImageData.apply_color_formula` to return `self`

* add support for `.json` colormap files

* do no `lowercase` colormap name in `ColorMaps.get` method **breaking change**

    ```python
    from rio_tiler.colormap import cmap

    # before
    assert cmap.get("Viridis")

    # now
    assert cmap.get("Viridis")
    >> InvalidColorMapName: Invalid colormap name: Viridis
    ```

* removed `geographic_crs` attribute in `SpatialMixin` class **breaking change**

* removed `geographic_bounds` property in `SpatialMixin` class **breaking change**

* add `get_geographic_bounds(crs: CRS)` method in `SpatialMixin` class

    ```python
    from rasterio.crs import CRS
    from rio_tiler.io import Reader

    # before
    with Reader("cog.tif", geographic_crs=CRS.from_epsg(4326)) as src:
        bounds = src.geographic_bounds

    # now
    with Reader("cog.tif") as src:
        bounds = src.get_geographic_bounds(CRS.from_epsg(4326))
    ```

* replace `geographic bounds` with dataset bounds in `Reader.info()` method's response **breaking change**

    ```python
    from rio_tiler.io import Reader

    # before
    with Reader("cog.tif") as src:
        assert src.geographic_bounds == src.info().bounds

    # now
    with Reader("cog.tif") as src:
        assert src.bounds == src.info().bounds
    ```

* add `crs: str` property in `Info` model

* remove `minzoom` and `maxzoom` properties in `Info` model **breaking change**

* update `morecantile` dependency to allow `6.x` version

* remove deprecated method and attributes

* `round` xarray dataset's bounds to avoid precision errors when checking for valid geographic bounding box

* fix `bounds` type information

# 6.8.0 (2024-10-23)

* Enable **Alternate** asset's HREF for STAC by using `RIO_TILER_STAC_ALTERNATE_KEY` environment variable [Backported from `7.0`]

* Adding support for GDAL VRT Connection string for STAC Assets [Backported from `7.0`]

# 6.7.0 (2024-09-05)

* raise `MissingCRS` or `InvalidGeographicBounds` errors when Xarray datasets have wrong geographic metadata
* better error message for `TileOutsideBounds` errors (author @abarciauskas-bgse, https://github.com/cogeotiff/rio-tiler/pull/712)
* handle of inverted latitude in `reader.point` (author @georgespill, https://github.com/cogeotiff/rio-tiler/pull/716)

# 6.6.1 (2024-05-17)

* fix/support `scale/offset` indexes selection (author @jddeal, https://github.com/cogeotiff/rio-tiler/pull/709)

# 6.6.0 (2024-05-16)

* fix type hint for `ImageData.band_names` (author @n8sty, https://github.com/cogeotiff/rio-tiler/pull/704)
* enable `per-band` scale/offset rescaling (co-author @jddeal, https://github.com/cogeotiff/rio-tiler/pull/707)
* replace `scale` and `offset` by `scales` and `offsets` in `rio_tiler.models.Info` model

    ```python
    # before
    with Reader("tests/fixtures/cog_scale.tif") as src:
        info = src.info()
        print(info.scale, info.offset)
    >> 0.0001 1000.0

    # now
    with Reader("tests/fixtures/cog_scale.tif") as src:
        info = src.info()
        print(info.scales, info.offsets)
    >> [0.0001, 0.001] [1000.0, 2000.0]
    ```

# 6.5.0 (2024-05-03)

* Revert [#648](https://github.com/cogeotiff/rio-tiler/pull/648) and refactor `get_vrt_transform` method to better handle over-zooming a dataset

# 6.4.7 (2024-04-17)

* Better handle dataset with inverted origin
* make sure datatype is forwarded to the WarpedVRT

# 6.4.6 (2024-04-09)

* Ignore STAC statistics object when they contain invalid type (author @emmanuelmathot, https://github.com/cogeotiff/rio-tiler/pull/695)

# 6.4.5 (2024-04-05)

* add python 3.12 official support
* change code formatter to `ruff-format`

# 6.4.4 (2024-04-02)

* better handler `NaN` nodata values for masking (author @cerolinx, https://github.com/cogeotiff/rio-tiler/pull/691)

# 6.4.3 (2024-03-22)

* make sure `scale` and `offset` are set in `Info` even when `offset=0.` or `scale=1.0` (https://github.com/cogeotiff/rio-tiler/pull/687)

# 6.4.2 (2024-03-22)

* better account for coverage in statistics (https://github.com/cogeotiff/rio-tiler/pull/684)

# 6.4.1 (2024-02-19)

* add `CountMethod` mosaic method (author @mccarthyryanc, https://github.com/cogeotiff/rio-tiler/pull/676)

# 6.4.0 (2024-01-24)

* deprecate `resampling_method` in `rio_tiler.io.xarray.XarrayReader` method and add `reproject_method` (to match the `rio_tiler.io.Reader` options)

    ```python
    # before
    with XarrayReader(data) as dst:
        img = dst.tile(0, 0, 1, resampling_method="cubic")

    # now
    with XarrayReader(data) as dst:
        img_cubic = dst.tile(0, 0, 1, reproject_method="cubic")
    ```

# 6.3.1 (2024-01-22)

* When overriding **nodata**, do not mix mask and only use the provided nodata value

# 6.3.0 (2024-01-16)

* do not use `warpedVRT` when overwriting the dataset nodata value

* add `align_bounds_with_dataset` option in `rio_tiler.reader.part` to align input bounds with the dataset resolution

    <img src="https://github.com/cogeotiff/rio-tiler/assets/10407788/0e340d3d-e5d9-4558-93f7-3f307c017510" style="max-width: 500px;">

# 6.2.10 (2024-01-08)

* remove default Endpoint URL in AWS S3 Client for STAC Reader

# 6.2.9 (2023-12-21)

* fix AWS endpoint credential for STAC `fetch` function, using same defaults as GDAL vsis3 configuration

# 6.2.8 (2023-12-11)

* apply `discrete` colormap when the provided colormap does not have 256 values

# 6.2.7 (2023-11-29)

* Adjusting dataset latitude for WarpedVRT parameters calculation when EPSG:4326 dataset latitudes overflows EPSG:3857 min/max latitude (https://github.com/cogeotiff/rio-tiler/pull/660)

# 6.2.6 (2023-11-10)

* validate `shape` in `ImageData.get_coverage_array` to avoid rasterio error when re-projecting the geometry

# 6.2.5 (2023-11-06)

* avoid `indexes` collision in `MultiBaseReader`

# 6.2.4 (2023-10-19)

* fix issue with `WarpedVRT` when doing re-projection (ref: https://github.com/cogeotiff/rio-tiler/pull/648)

* move benchmark outside pytest suite

* add GET/HEAD request tests using tilebench (outside pytest suite) (ref: https://github.com/cogeotiff/rio-tiler/pull/649)

# 6.2.3.post1 (2023-11-16)

* validate `shape` in `ImageData.get_coverage_array` to avoid rasterio error when re-projecting the geometry [Backported from 6.2.6]
* avoid `indexes` collision in `MultiBaseReader` [Backported from 6.2.5]

This release was made while we waited on a fix for https://github.com/cogeotiff/rio-tiler/issues/654

# 6.2.3 (2023-10-11)

* in `STACReader` use `href` if `get_absolute_href()` returns `None`

# 6.2.2 (2023-10-05)

* add list of assets in `InvalidAssetName` message in `STACReader`

# 6.2.1 (2023-09-28)

* allow GeoJSON `Feature` in `ImageData.get_coverage_array` method

# 6.2.0 (2023-09-27)

* allow area-weighted statistics by adding `coverage` option in `rio_tiler.utils.get_array_statistics`

    ```python
    # Data Array
    # 1, 2
    # 3, 4
    data = numpy.ma.array((1, 2, 3, 4)).reshape((1, 2, 2))

    # Coverage Array
    # 0.5, 0
    # 1, 0.25
    coverage = numpy.array((0.5, 0, 1, 0.25)).reshape((2, 2))

    stats = utils.get_array_statistics(data, coverage=coverage)
    assert len(stats) == 1
    assert stats[0]["min"] == 1
    assert stats[0]["max"] == 4
    assert stats[0]["mean"] == 1.125  # (1 * 0.5 + 2 * 0.0 + 3 * 1.0 + 4 * 0.25) / 4
    assert stats[0]["count"] == 1.75  # (0.5 + 0 + 1 + 0.25) sum of the coverage array

    stats = utils.get_array_statistics(data)
    assert len(stats) == 1
    assert stats[0]["min"] == 1
    assert stats[0]["max"] == 4
    assert stats[0]["mean"] == 2.5
    assert stats[0]["count"] == 4
    ```

* add `rio_tiler.utils.get_coverage_array` method to create a `coverage %` array

* add `cmocean` colormaps

    <img src="https://raw.githubusercontent.com/cogeotiff/rio-tiler/main/docs/src/img/colormaps_for_oceanography.png" style="max-width: 500px;">

* allow uppercase in `cmap.get` method

    ```python
    from rio_tiler.colormap import cmap

    # Before
    cm = cmap.get("greys")

    # Now
    cm = cmap.get("Greys")
    ```

# 6.1.0 (2023-09-15)

* add `width`, `height` and `count` properties in `MosaicMethodBase`
* make sure we mosaic ImageData/PointData with same number of bands
* resize `ImageData.array` to the first asset's width/height in `mosaic_reader`

# 6.0.3 (2023-09-13)

* return a 1x1 image when bbox is smaller than a single pixel (author @JackDunnNZ, https://github.com/cogeotiff/rio-tiler/pull/637)

# 6.0.2 (2023-08-21)

* Update `data_as_image` to return masked values (author @JackDunnNZ, https://github.com/cogeotiff/rio-tiler/pull/635)

# 6.0.1 (2023-07-25)

* fix `key` access for `Info` and `BandStatistics` models for `extra` attributes
* update deprecation notice to `7.0`

# 6.0.0 (2023-07-25)

* update `morecantile` requirement to `>=5.0,<6.0`
* delete `rio_tiler.models.NodataTypes` (replaced with Literal within the `Info` model)

# 5.0.3 (2023-07-18)

* Filter useless `NotGeoreferencedWarning` warnings in  `Reader.feature()` and `ImageData.from_bytes()` methods
* Ensure that dataset is still open when reading tags (author @JackDunnNZ, https://github.com/cogeotiff/rio-tiler/pull/628)

# 5.0.2 (2023-07-11)

* fix `ImageData.apply_color_formula()` method

# 5.0.1 (2023-06-22)

* raise `InvalidExpression` when passing invalid `asset` or `band` in an expression

# 5.0.0 (2023-06-01)

* Fix potential issue when getting statistics for non-valid data

* add `rio-tiler.mosaic.methods.PixelSelectionMethod` enums with all defaults methods

* Add `rio-tiler.utils._validate_shape_input` function to check geojson feature inputs

* Change cutline handling in the `rio-tiler.io.rasterio.Reader.feature` method. Feature
  cutlines are now rasterized into numpy arrays and applied as masks instead of using
  the cutline vrt_option. These masks are tracked in the `rio-tiler.models.ImageData.cutline_mask`
  attribute, which are used in `rio-tiler.mosaic.methods.base.MosaicMethodBase` to stop
  mosaic building as soon as all pixels in a feature are populated

* Fix missing `nodata/alpha/mask` forwarding for dataset with internal GCPS

* in `rio_tiler.io.XarrayReader`, add `auto_expand` options to avoid returning 1D array (incompatible with rio-tiler) (author @abarciauskas-bgse, https://github.com/cogeotiff/rio-tiler/pull/608)

* handle internal and user provided `nodata` values in `rio_tiler.io.XarrayReader` to create mask

* add `AWS_ACCESS_KEY_ID`, `AWS_SECRET_ACCESS_KEY`, `AWS_SESSION_TOKEN`, `AWS_PROFILE` and `AWS_REGION` environnement overrides for `rio_tiler.io.stac.aws_get_object` function

**breaking changes**

* remove support for non-binary mask values (e.g non-binary alpha bands, ref: [rasterio/rasterio#1721](https://github.com/rasterio/rasterio/issues/1721#issuecomment-586547617))

* switch from PER-DATASET to PER-BAND mask (https://github.com/cogeotiff/rio-tiler/pull/580)

    ```python
    # before
    with COGReader("cog.tif") as src:
        img = src.preview(width=128, height=128, max_size=None)
        assert img.data.shape == (3, 128, 128)
        assert img.mask.shape == (128, 128)

    # now
    with COGReader("cog.tif") as src:
        img = src.preview(width=128, height=128, max_size=None)
        assert isinstance(img.array, numpy.ma.MaskedArray)
        assert img.array.data.shape == (3, 128, 128)
        assert img.array.mask.shape == (3, 128, 128))
    ```

* use numpy masked array in ImageData and PointData to store the data

    ```python
    # before
    arr = numpy.zeros((1, 256, 256), dtype="uint16")
    img = ImageData(arr)
    assert isintance(img.data, numpy.ndarray)  # Attribute

    # now
    arr = numpy.zeros((1, 256, 256), dtype="uint16")
    img = ImageData(arr)
    assert isintance(img.array, numpy.ma.MaskedArray)  # Attribute
    assert isintance(img.data, numpy.ndarray)  # property
    assert isintance(img.mask, numpy.ndarray)  # property
    ```

* remove `ImageData.from_array` method (because we now support MaskedArray directly)

* `rio_tiler.expression.apply_expression` input/output type change to `numpy.ma.MaskedArray`

* rio-tiler `mosaic` methods return `numpy.ma.MaskedArray`

* reader's `post_process` should be a Callable with `numpy.ma.MaskedArray` input/output

* add `reproject_method` option in `rio_tiler.reader`'s method to select the `resampling` method used during reprojection

    ```python
    # before
    with Reader("cog.tif") as src:
        im = src.preview(
            dst_crs="epsg:4326",
            resampling_method="bilinear",  # use `bilinear` for both resizing and reprojection
        )

    # now
    with Reader("cog.tif") as src:
        im = src.preview(
            dst_crs="epsg:4326",
            resampling_method="cubic",  # use `cubic` for resizing
            reproject_method="bilinear",  # use `bilinear` for reprojection
        )
    ```

* refactored the `MosaicMethodBase` to use python's dataclass

* changed variable names in `MosaicMethodBase` (`tile` -> `mosaic`)

* `rio_tiler.mosaic.methods.defaults.LastBandHigh` renamed `LastBandHighMethod`

* `rio_tiler.mosaic.methods.defaults.LastBandLow` renamed `LastBandLowMethod`

* move `aws_get_object` from `rio_tiler.utils` to `rio_tiler.io.stac`

* make `boto3` an optional dependency (`python -m pip install rio-tiler["s3"]`)

* update `morecantile` dependency to `>=4.0`

* add `metadata` in ImageData/PointData from rasterio dataset `tags`

* forward statistics from the **raster STAC extension** to the ImageData object

    ```python
    with STACReader(STAC_RASTER_PATH) as stac:
        info = stac._get_asset_info("green")
        assert info["dataset_statistics"] == [(6883, 62785)]
        assert info["metadata"]
        assert "raster:bands" in info["metadata"]

        img = stac.preview(assets=("green", "red"))
        assert img.dataset_statistics == [(6883, 62785), (6101, 65035)]
        assert img.metadata["green"]  # extra_fields from the STAC assets (e.g `"raster:bands"`)
        assert img.metadata["red"]
    ```

* add Deprecation warning for `ImageData.from_array`, `ImageData.as_masked`, `PointData.as_masked` methods

# 4.1.13 (2023-06-22)

* raise InvalidExpression when passing invalid asset or band in an expression (Backported from 5.0.1)

# 4.1.12 (2023-06-16)

* fix issue with `rio_tiler.utils.get_array_statistics` when passing data with no `valid` value

# 4.1.11 (2023-05-18)

* in `rio_tiler.io.XarrayReader`, add `auto_expand` options to avoid returning 1D array (incompatible with rio-tiler) (author @abarciauskas-bgse, https://github.com/cogeotiff/rio-tiler/pull/608)

# 4.1.10 (2023-03-24)

* enable `boundless` geometry for cutline (author @yellowcap, https://github.com/cogeotiff/rio-tiler/pull/586)

# 4.1.9 (2023-02-28)

* Automatically expand 2D numpy array to 3D when creating ImageData

# 4.1.8 (2023-02-15)

* Fix dtype issue when working with Mosaics Methods. Mask should always been of type `Uint8`.
* Fix `ImageData.from_array` method when working with Masked array

# 4.1.7 (2023-02-07)

* add `from_array` and `from_bytes` ImageData creation methods
* add `statistics` method to ImageData

# 4.1.6 (2023-01-18)

* add `apply_colormap` method to the ImageData class
* fix potential datatype overflow when calculating the intersection of mask and alpha band when using Colormap

# 4.1.5 (2022-12-20)

* Fix inverted col/row check when doing window read of a non WarpedVRT dataset

# 4.1.4 (2022-12-16)

* add `rio_tiler.mosaic.mosaic_point_reader` function to create Point value from multiple observation
    ```python
    def reader(asset: str, *args, **kwargs) -> PointData:
        with Reader(asset) as src:
            return src.point(*args, **kwargs)

    pt: PointData = mosaic_point_reader(["cog.tif", "cog2.tif"], reader, 0, 0)
    ```

# 4.1.3 (2022-12-15)

* fix invalid definition of `PointData.mask` when mask is not provided. Makes sure it's a one element array.

# 4.1.2 (2022-12-15)

* raise `InvalidPointDataError` error when trying to create PointData from an empty list in `PointData.create_from_list`

# 4.1.1 (2022-12-12)

* fix invalid coordinates slicing for `XArrayReader.point()` method (author @benjaminleighton, https://github.com/cogeotiff/rio-tiler/pull/559)

# 4.1.0 (2022-11-24)

* add `asset_as_band` option in `MultiBaseReader` tile, part, preview, feature and point methods

```python
with STACReader(STAC_PATH) as stac:
    img = stac.tile(71, 102, 8, assets="green")
    assert img.band_names == ["green_b1"]

with STACReader(STAC_PATH) as stac:
    img = stac.tile(71, 102, 8, assets="green", asset_as_band=True)
    assert img.band_names == ["green"]

# For expression, without `asset_as_band` tag, users have to pass `_b{n}` suffix to indicate the band index
with STACReader(STAC_PATH) as stac:
    img = stac.tile(71, 102, 8, expression="green_b1/red_b1")
    assert img.band_names == ["green_b1/red_b1"]

with STACReader(STAC_PATH) as stac:
    img = stac.tile(71, 102, 8, expression="green/red", asset_as_band=True)
    assert img.band_names == ["green/red"]
```

# 4.0.0 (2022-11-21)

* remove deprecated code
  * `asset_expression` in MultiBaseReader
  * `GCPCOGReader`

# 4.0.0a2 (2022-11-15)

* use of `file:header_size` extension in `STACReader` to set `GDAL_INGESTED_BYTES_AT_OPEN` environment variable

**breaking changes**

* renamed `MultiBaseReader._get_asset_url` to `MultiBaseReader._get_asset_info` and change the output to return a dictionary in form of `{"url": ..., "env": ...}`

# 4.0.0a1 (2022-11-10)

* assign ColorInterp.alpha to rendered image when we add the mask band
* add `.clip(bbox: BBox)` and `.resize(height: int, width: int)` methods to ImageData object
* add python 3.11 support
* replace `rio-color` by `color-operations` module

# 4.0.0a0 (2022-10-20)

* add python 3.10 support
* add `apply_expression` method in `rio_tiler.models.ImageData` class
* update `rio-tiler.reader.read/part` to avoid using WarpedVRT when no *reprojection* or *nodata override* is needed
* add `rio_tiler.io.rasterio.ImageReader` to work either with Non-geo or Geo images in a Non-geo manner (a.k.a: in the pixel coordinates system)
    ```python
    with ImageReader("image.jpg") as src:
        im = src.part((0, 100, 100, 0))

    with ImageReader("image.jpg") as src:
        im = src.tile(0, 0, src.maxzoom)
        print(im.bounds)

    >>> BoundingBox(left=0.0, bottom=256.0, right=256.0, top=0.0)
    ```

* add `rio_tiler.io.xarray.XarrayReader` to work with `xarray.DataArray`
    ```python
    import xarray
    from rio_tiler.io import XarrayReader

    with xarray.open_dataset(
        "https://ncsa.osn.xsede.org/Pangeo/pangeo-forge/noaa-coastwatch-geopolar-sst-feedstock/noaa-coastwatch-geopolar-sst.zarr",
        engine="zarr",
        decode_coords="all"
    ) as src:
        ds = src["analysed_sst"][:1]
        ds.rio.write_crs("epsg:4326", inplace=True)

        with XarrayReader(ds) as dst:
            img = dst.tile(1, 1, 2)
    ```
    note: `xarray` and `rioxarray` optional dependencies are needed for the reader

**breaking changes**

* remove python 3.7 support
* update rasterio requirement to `>=1.3` to allow python 3.10 support
* rename `rio_tiler.io.cogeo` to `rio_tiler.io.rasterio`
* rename `COGReader` to `Reader`. We added `rio_tiler.io.COGReader` alias to `rio_tiler.io.Reader` backwards compatibility
    ```python
    # before
    from rio_tiler.io import COGReader
    from rio_tiler.io.cogeo import COGReader

    # now
    from rio_tiler.io import Reader
    from rio_tiler.io.rasterio import Reader
    ```

* `rio_tiler.readers.read()`, `rio_tiler.readers.part()`, `rio_tiler.readers.preview()` now return a ImageData object
* remove `minzoom` and `maxzoom` attribute in `rio_tiler.io.SpatialMixin` base class
* remove `minzoom` and `maxzoom` attribute in `rio_tiler.io.Reader` (now defined as properties)
* use `b` prefix for band names in `rio_tiler.models.ImageData` class (and in rio-tiler's readers)
    ```python
    # before
    with COGReader("cog.tif") as cog:
        img = cog.read()
        print(cog.band_names)
        >>> ["1", "2", "3"]

        print(cog.info().band_metadata)
        >>> [("1", {}), ("2", {}), ("3", {})]

        print(cog.info().band_descriptions)
        >>> [("1", ""), ("2", ""), ("3", "")]

        print(list(cog.statistics()))
        >>> ["1", "2", "3"]

    # now
    with Reader("cog.tif") as cog:
        img = cog.read()
        print(img.band_names)
        >>> ["b1", "b2", "b3"]

        print(cog.info().band_metadata)
        >>> [("b1", {}), ("b2", {}), ("b3", {})]

        print(cog.info().band_descriptions)
        >>> [("b1", ""), ("b2", ""), ("b3", "")]

        print(list(cog.statistics()))
        >>> ["b1", "b2", "b3"]

    with STACReader("stac.json") as stac:
        print(stac.tile(701, 102, 8, assets=("green", "red")).band_names)
        >>> ["green_b1", "red_b1"]
    ```

* depreciate `asset_expression` in MultiBaseReader. Use of expression is now possible
* `expression` for MultiBaseReader must be in form of `{asset}_b{index}`

    ```python
    # before
    with STACReader("stac.json") as stac:
        stac.tile(701, 102, 8, expression="green/red")

    # now
    with STACReader("stac.json") as stac:
        stac.tile(701, 102, 8, expression="green_b1/red_b1")
    ```

* `rio_tiler.reader.point()` (and all Reader's point methods) now return a **rio_tiler.models.PointData** object

    ```python
    # before
    with rasterio.open("cog.tif") as src::
        v = rio_tiler.reader.point(10.20, -42.0)
        print(v)
        >>> [0, 0, 0]

    with COGReader("cog.tif") as cog:
        print(cog.point(10.20, -42.0))
        >>> [0, 0, 0]

    # now
    with rasterio.open("cog.tif") as src::
        v = rio_tiler.reader.point(src, (10.20, -42))
        print(v)
        >>> PointData(
            data=array([3744], dtype=uint16),
            mask=array([255], dtype=uint8),
            band_names=['b1'],
            coordinates=(10.20, -42),
            crs=CRS.from_epsg(4326),
            assets=['cog.tif'],
            metadata={}
        )

    with Reader("cog.tif") as cog:
        print(cog.point(10.20, -42.0))
        >>> PointData(
            data=array([3744], dtype=uint16),
            mask=array([255], dtype=uint8),
            band_names=['b1'],
            coordinates=(10.20, -42),
            crs=CRS.from_epsg(4326),
            assets=['cog.tif'],
            metadata={}
        )
    ```

* deleted `rio_tiler.reader.preview` function and updated `rio_tiler.reader.read` to allow width/height/max_size options
* reordered keyword options in all `rio_tiler.reader` function for consistency
* removed `AlphaBandWarning` warning when automatically excluding alpha band from data
* remove `nodata`, `unscale`, `resampling_method`, `vrt_options` and `post_process` options to `Reader` init method and replaced with `options`
    ```python
    # before
    with COGReader("cog.tif", nodata=1, resampling_method="bilinear") as cog:
        data = cog.preview()

    # now
    with Reader(COGEO, options={"nodata": 1, "resampling_method": "bilinear"}) as cog:
        data = cog.preview()
    ```

# 3.1.6 (2022-07-22)

* Hide `NotGeoreferencedWarning` warnings in `utils.render` and `utils.resize_array`
* update `MultiBaseReader` and `MultiBandReader` `points` method to prepare for numpy changes.

# 3.1.5 (2022-07-06)

* Deprecate `rio_tiler.io.GCPCOGReader` and allow GPCS dataset to be opened by `rio_tiler.io.COGReader`

```python
# before
with GCPCOGReader("my.tif") as cog:
    ...

# now, COGReader will find the gcps and create an internal WarpedVRT using the gpcs and crs
with COGReader("my.tif") as cog:
    ...
```

* add `ImageData.rescale` to rescale the array in place
* add `ImageData.apply_color_formula` to apply color formula in place

# 3.1.4 (2022-04-14)

* Fix cutline creation for MultiPolygon (author @Fernigithub, https://github.com/cogeotiff/rio-tiler/pull/493)

# 3.1.3 (2022-04-08)

* Switch to `pyproject.toml` and `flit` for packaging (https://github.com/cogeotiff/rio-tiler/pull/490)
* Catch discrete colormap with negative values (https://github.com/cogeotiff/rio-tiler/pull/492)

# 3.1.2 (2022-03-25)

* avoid calculating statistics for non-finite values (https://github.com/cogeotiff/rio-tiler/pull/489)

# 3.1.1 (2022-03-17)

* forward `band names` to ImageData output in `mosaic_reader` (https://github.com/cogeotiff/rio-tiler/pull/486)

# 3.1.0 (2022-02-21)

* add support for setting the S3 endpoint url scheme via the `AWS_HTTPS` environment variables in `aws_get_object` function using boto3 (https://github.com/cogeotiff/rio-tiler/pull/476)
* Add semicolon `;` support for multi-blocks expression (https://github.com/cogeotiff/rio-tiler/pull/479)
* add `rio_tiler.expression.get_expression_blocks` method to split expression (https://github.com/cogeotiff/rio-tiler/pull/479)
* add `merged_statistics` method for `MultiBaseReader` to get statistics using between assets expression (https://github.com/cogeotiff/rio-tiler/pull/478)

**future deprecation**

* using a comma `,` in an expression to define multiple blocks will be replaced by semicolon `;`

```python
# before
expression = "b1+b2,b2"

# new
expression = "b1+b2;b2"
```

**breaking changes**

* update morecantile requirement to `>=3.1,<4.0`. WebMercatorQuad TMS is now aligned with GDAL and Mercantile TMS definition.

# 3.0.3 (2022-01-18)

* make sure we raise an HTTP exception when using an invalid STAC url (https://github.com/cogeotiff/rio-tiler/pull/475)

# 3.0.2 (2022-01-03)

* switch from `functools.lru_cache` to `cachetools.LRUCache` to allow unashable options in `rio_tiler.io.stac.fetch` function (https://github.com/cogeotiff/rio-tiler/pull/471)

# 3.0.1 (2021-12-03)

* avoid useless call to `transform_bounds` if input/output CRS are equals (https://github.com/cogeotiff/rio-tiler/pull/466)
* make sure `geographic_bounds` don't return inf or nan values (https://github.com/cogeotiff/rio-tiler/pull/467)

# 3.0.0 (2021-11-29)

* no change since `3.0.0a6`

# 3.0.0a6 (2021-11-22)

* add `rio_tiler.utils.resize_array` to resize array to a given width/height (https://github.com/cogeotiff/rio-tiler/pull/463)
* use `resize_array` in `ImageData.create_from_list` to avoid trying merging array of different sizes (https://github.com/cogeotiff/rio-tiler/pull/463)

**breaking changes**

* update `MultiBaseReader` and `MultiBandReader` to be their own abstract classes instead of being subclass of `BaseReader`.
* put `reader` attribute outside of the `__init__` method for `MultiBaseReader` and `MultiBandReader`.

# 3.0.0a5 (2021-11-18)

* allow the definition of `geographic_crs` used in the `geographic_bounds` property (https://github.com/cogeotiff/rio-tiler/pull/458)
* use `contextlib.ExitStack` to better manager opening/closing rasterio dataset (https://github.com/cogeotiff/rio-tiler/pull/459)
* moves `BBox, ColorTuple, Indexes, NoData, NumType` type definitions in `rio_tiler.types` (https://github.com/cogeotiff/rio-tiler/pull/460)
* better types definition for ColorMap objects (https://github.com/cogeotiff/rio-tiler/pull/460)
* fix some types issues (https://github.com/cogeotiff/rio-tiler/pull/460)

# 3.0.0a4 (2021-11-10)

* refactor `SpatialMixin.tile_exists` to compare the bounds in the dataset's coordinate system to avoid coordinates overflow (a TMS CRS bounds can be smaller than the dataset CRS bounds) (https://github.com/cogeotiff/rio-tiler/pull/455)

# 3.0.0a3 (2021-11-03)

* Reader's `info` and `statistics` methods to default to available `bands` or `assets` if not provided (https://github.com/cogeotiff/rio-tiler/pull/451)

# 3.0.0a2 (2021-10-21)

* Allow `rio_tiler.utils.get_array_statistics` to return `0` for unfound category, instead of raising an error (https://github.com/cogeotiff/rio-tiler/pull/443)

# 3.0.0a1 (2021-10-20)

**breaking changes**

* add `input` in BaseReader class definition to avoid type mismatch (https://github.com/cogeotiff/rio-tiler/pull/450)

    Note: `input` replaces `filepath` attribute in STACReader and COGReader.

**removed**

* - `rio_tiler.models.ImageStatistics` model

# 3.0.0a0 (2021-10-19)

* add `crs` property in `rio_tiler.io.base.SpatialMixin` (https://github.com/cogeotiff/rio-tiler/pull/429)
* add `geographic_bounds` in `rio_tiler.io.base.SpatialMixin` to return bounds in WGS84 (https://github.com/cogeotiff/rio-tiler/pull/429)

```python
from rio_tiler.io import COGReader

with COGReader("https://rio-tiler-dev.s3.amazonaws.com/data/fixtures/cog.tif") as cog:
    print(cog.bounds)
    >> (373185.0, 8019284.949381611, 639014.9492102272, 8286015.0)

    print(cog.crs)
    >> "EPSG:32621"

    print(cog.geographic_bounds)
    >> (-61.28762442711404, 72.22979795551834, -52.301598718454485, 74.66298001264106)
```

* Allow errors to be ignored when trying to find `zooms` for dataset in `rio_tiler.io.COGReader`. If we're not able to find the zooms in selected TMS, COGReader will defaults to the min/max zooms of the TMS (https://github.com/cogeotiff/rio-tiler/pull/429)

```python
from pyproj import CRS
from morecantile import TileMatrixSet

from rio_tiler.io import COGReader

# For a non-earth dataset there is no available transformation from its own CRS and the default WebMercator TMS CRS.
with COGReader("https://rio-tiler-dev.s3.amazonaws.com/data/fixtures/cog_nonearth.tif") as cog:
    >> UserWarning: Cannot determine min/max zoom based on dataset information, will default to TMS min/max zoom.

    print(cog.minzoom)
    >> 0

    print(cog.maxzoom)
    >> 24

# if we use a `compatible TMS` then we don't get warnings
europa_crs = CRS.from_authority("ESRI", 104915)
europa_tms = TileMatrixSet.custom(
    crs=europa_crs,
    extent=europa_crs.area_of_use.bounds,
    matrix_scale=[2, 1],
)
with COGReader(
    "https://rio-tiler-dev.s3.amazonaws.com/data/fixtures/cog_nonearth.tif",
    tms=europa_tms,
) as cog:
    print(cog.minzoom)
    >> 4

    print(cog.maxzoom)
    >> 6
```

* compare dataset bounds and tile bounds in TMS crs in `rio_tiler.io.base.SpatialMixin.tile_exists` method to allow dataset and TMS not compatible with WGS84 crs (https://github.com/cogeotiff/rio-tiler/pull/429)
* use `httpx` package instead of requests (author @rodrigoalmeida94, https://github.com/cogeotiff/rio-tiler/pull/431)
* allow **half pixel** `tile_buffer` around the tile (e.g 0.5 -> 257x257, 1.5 -> 259x259) (author @bstadlbauer, https://github.com/cogeotiff/rio-tiler/pull/405)
* add support for **intervals** colormap (https://github.com/cogeotiff/rio-tiler/pull/439))

```python
from rio_tiler.colormap import apply_cmap, apply_intervals_cmap

data = numpy.random.randint(0, 255, size=(1, 256, 256))
cmap = [
    # ([min, max], [r, g, b, a])
    ([0, 1], [0, 0, 0, 0]),
    ([1, 10], [255, 255, 255, 255]),
    ([10, 100], [255, 0, 0, 255]),
    ([100, 256], [255, 255, 0, 255]),
]

data, mask = apply_intervals_cmap(data, cmap)
# or
data, mask = apply_cmap(data, cmap)
```

**breaking changes**

* update morecantile requirement to version >=3.0 (https://github.com/cogeotiff/rio-tiler/pull/418)
* remove python 3.6 support (https://github.com/cogeotiff/rio-tiler/pull/418)
* remove `max_size` defaults for `COGReader.part` and `COGReader.feature`, which will now default to full resolution reading.

```python
# before
with COGReader("my.tif") as cog:
    img = cog.part(*cog.dataset.bounds, dst_crs=cog.dataset.crs, bounds_crs=cog.dataset.crs)
    # by default image should be max 1024x1024
    assert max(img.width, 1024) # by default image should be max 1024x1024
    assert max(img.height, 1024)

# now (there is no more max_size default)
with COGReader("my.tif") as cog:
    img = cog.part(*cog.dataset.bounds, dst_crs=cog.dataset.crs, bounds_crs=cog.dataset.crs)
    assert img.width == cog.dataset.width
    assert img.height == cog.dataset.height
```

* add `.statistics` method in base classes (https://github.com/cogeotiff/rio-tiler/pull/427)

* remove `rio_tiler.io.base.SpatialMixin.spatial_info` and `rio_tiler.io.base.SpatialMixin.center` properties (https://github.com/cogeotiff/rio-tiler/pull/429)

* Reader's `.bounds` property should now be in dataset's CRS, not in `WGS84` (https://github.com/cogeotiff/rio-tiler/pull/429)

```python
# before
with COGReader("my.tif") as cog:
    print(cog.bounds)
    >>> (-61.287001876638215, 15.537756794450583, -61.27877967704677, 15.542486503997608)

# now
with COGReader("my.tif") as cog:
    print(cog.bounds)
    >>> (683715.3266400001, 1718548.5702, 684593.2680000002, 1719064.90736)

    print(cog.crs)
    >>> EPSG:32620

    print(cog.geographic_bounds)
    >>> (-61.287001876638215, 15.537756794450583, -61.27877967704677, 15.542486503997608)
```

* Use `RIO_TILER_MAX_THREADS` environment variable instead of `MAX_THREADS` (author @rodrigoalmeida94, https://github.com/cogeotiff/rio-tiler/pull/432)
* remove `band_expression` in `rio_tiler.io.base.MultiBandReader` (https://github.com/cogeotiff/rio-tiler/pull/433)
* change `asset_expression` input type from `str` to `Dict[str, str]` in `rio_tiler.io.base.MultiBaseReader` (https://github.com/cogeotiff/rio-tiler/pull/434)

```python
# before
with STACReader("mystac.json") as stac:
    img = stac.preview(
        assets=("data1", "data2"),
        asset_expression="b1*2",  # expression was applied to each asset
    )

# now
with STACReader("mystac.json") as stac:
    img = stac.preview(
        assets=("data1", "data2"),
        asset_expression={"data1": "b1*2", "data2": "b2*100"},  # we can now pass per asset expression
    )
```

* add `asset_indexes` in `rio_tiler.io.base.MultiBaseReader`, which replaces `indexes`. (https://github.com/cogeotiff/rio-tiler/pull/434)

```python
# before
with STACReader("mystac.json") as stac:
    img = stac.preview(
        assets=("data1", "data2"),
        indexes=(1,),  # indexes was applied to each asset
    )

# now
with STACReader("mystac.json") as stac:
    img = stac.preview(
        assets=("data1", "data2"),
        asset_indexes={"data1": 1, "data2": 2},  # we can now pass per asset indexes
    )
```

**removed**

* `rio_tiler.io.BaseReader.metadata` and `rio_tiler.io.BaseReader.stats` base class methods (https://github.com/cogeotiff/rio-tiler/pull/425)
* `rio_tiler.reader.stats` function (https://github.com/cogeotiff/rio-tiler/pull/440)
* `rio_tiler.reader.metadata` function (https://github.com/cogeotiff/rio-tiler/pull/440)
* `rio_tiler.utils._stats` function (https://github.com/cogeotiff/rio-tiler/pull/440)

# 2.1.3 (2021-09-14)

* Make sure output data is of type `Uint8` when applying a colormap (https://github.com/cogeotiff/rio-tiler/pull/423)
* Do not auto-rescale data if there is a colormap (https://github.com/cogeotiff/rio-tiler/pull/423)

# 2.1.2 (2021-08-10)

* update type information for mosaics functions (https://github.com/cogeotiff/rio-tiler/pull/409)

## 2.1.1 (2021-07-29)

* add support for setting the S3 endpoint url via the `AWS_S3_ENDPOINT` environment variables in `aws_get_object` function using boto3 (https://github.com/cogeotiff/rio-tiler/pull/394)
* make `ImageStatistics.valid_percent` a value between 0 and 100 (instead of 0 and 1) (author @param-thakker, https://github.com/cogeotiff/rio-tiler/pull/400)
* add `fetch_options` to `STACReader` to allow custom configuration to the fetch client (https://github.com/cogeotiff/rio-tiler/pull/404)

    ```python
    with STACReader("s3://...", fetch_options={"request_pays": True}):
        pass
    ```

* Fix alpha band values when storing `Uint16` data in **PNG**. (https://github.com/cogeotiff/rio-tiler/pull/407)

## 2.1.0 (2021-05-17)

* add auto-rescaling in `ImageData.render` method to avoid error when datatype is not supported by the output driver (https://github.com/cogeotiff/rio-tiler/pull/391)

```python
# before - exit with error
with open("img.png", "wb") as f:
    f.write(ImageData(numpy.zeros((3, 256, 256), dtype="float32")).render())
>>> (ERROR) CPLE_NotSupportedError: "PNG driver doesn't support data type Float32. Only eight bit (Byte) and sixteen bit (UInt16) bands supported".

# now - print a warning
with open("img.png", "wb") as f:
    f.write(ImageData(numpy.zeros((3, 256, 256), dtype="float32")).render())
>>> (WARNING) InvalidDatatypeWarning: "Invalid type: `float32` for the `PNG` driver. Data will be rescaled using min/max type bounds".
```

**breaking changes**

* change type of `in_range` option in `ImageData.render` to `Sequence[Tuple[NumType, NumType]]` (https://github.com/cogeotiff/rio-tiler/pull/391)

```python
img = ImageData(numpy.zeros((3, 256, 256), dtype="uint16"))

# before - Tuple[NumType, NumType]
buff = img.render(in_range=(0, 1000, 0, 1000, 0, 1000))

# now - Sequence[Tuple[NumType, NumType]]
buff = img.render(in_range=((0, 1000), (0, 1000), (0, 1000)))
```

## 2.0.8 (2021-04-26)

* add warning when dataset doesn't have overviews (https://github.com/cogeotiff/rio-tiler/pull/386)
* add `width`, `height`, `count` and `overviews` infos in `COGReader.info()` (https://github.com/cogeotiff/rio-tiler/pull/387)
* add `driver` in `COGReader.info()` output (https://github.com/cogeotiff/rio-tiler/pull/388)
* add `valid_percent` in `stats` output (https://github.com/cogeotiff/rio-tiler/pull/389)

## 2.0.7 (2021-04-01)

* use importlib.resources `.files` method to resolve the package directory (https://github.com/cogeotiff/rio-tiler/pull/379)

## 2.0.6 (2021-03-25)

* add `read()` method in COGReader (https://github.com/cogeotiff/rio-tiler/pull/366)
* add `tile_buffer` option to `COGReader.tile()` method to add pixels around a tile request (https://github.com/cogeotiff/rio-tiler/issues/365)
* use `importlib.resources.path` to find rio-tiler `cmap_data` directory (https://github.com/cogeotiff/rio-tiler/pull/370)
* re-use type definitions (https://github.com/cogeotiff/rio-tiler/issues/337)

## 2.0.5 (2021-03-17)

* make sure `py.typed` is included in the package (https://github.com/cogeotiff/rio-tiler/pull/363)
* add `jpg` alias in `img_profiles` (https://github.com/cogeotiff/rio-tiler/pull/364)

```python
from rio_tiler.profiles import img_profiles

jpeg = img_profiles.get("jpeg")
jpg = img_profiles.get("jpg")
assert jpeg == jpg
```

## 2.0.4 (2021-03-09)

* Added [pystac.MediaType.COG](https://github.com/stac-utils/pystac/blob/master/pystac/media_type.py#L4) in supported types by STAC reader
* fix bad type definition in `rio_tiler.colormap.ColorMaps` data (https://github.com/cogeotiff/rio-tiler/issues/359)
* add `rio_tiler.colormap.parse_color` function to parse HEX color (https://github.com/cogeotiff/rio-tiler/issues/361)

## 2.0.3 (2021-02-19)

* Reduce the number of `.read()` calls for dataset without nodata value (https://github.com/cogeotiff/rio-tiler/pull/355)
* replace deprecated `numpy.float` by `numpy.float64`

## 2.0.2 (2021-02-17)

* fix bad mask datatype returned by mosaic methods (https://github.com/cogeotiff/rio-tiler/pull/353)
* align WarpedVRT with internal blocks when needed. This is to reduce the number of GET requests need for VSI files (https://github.com/cogeotiff/rio-tiler/pull/345)

## 2.0.1 (2021-02-04)

* fix arguments names conflicts between mosaic_reader/tasks and STACReader options (https://github.com/cogeotiff/rio-tiler/pull/343)
* update rio-tiler pypi description.

## 2.0.0 (2021-01-27)

* add MultiPolygon support in `rio_tiler.utils.create_cutline` (https://github.com/cogeotiff/rio-tiler/issues/323)
* support discrete colormap by default in `apply_cmap` (https://github.com/cogeotiff/rio-tiler/issues/321)
* delete deprecated `rio_tiler.mercator` submodule
* added default factory in `rio_tiler.colormap.ColorMaps`.
* fix missing `metadata` forwarding in `ImageData.post_process` method.
* refactor `rio_tiler.io.GCPCOGReader` for better inheritance from COGReader.

**breaking change**

* renamed input parameter `tile` to `data` in `rio_tiler.utils.render`.
* renamed input parameter `arr` to `data` in `rio_tiler.utils.mapzen_elevation_rgb`
* made `rio_tiler.io.stac.to_pystac_item` private (renamed to `_to_pystac_item`)
* renamed `rio_tiler.colormap.DEFAULTS_CMAPS` to `rio_tiler.colormap.DEFAULT_CMAPS_FILES`
* made `rio_tiler.reader._read` public (renamed to rio_tiler.reader.read) (ref: https://github.com/cogeotiff/rio-tiler/issues/332)

## 2.0.0rc4 (2020-12-18)

* add `NPZ` output format (https://github.com/cogeotiff/rio-tiler/issues/308)
* add [pystac](https://pystac.readthedocs.io/en/latest/) for STAC item reader (author @emmanuelmathot, https://github.com/cogeotiff/rio-tiler/issues/212)
* delete deprecated function: `rio_tiler.reader.tile`, `rio_tiler.utils.tile_exits` and `rio_tiler.utils.geotiff_options`
* deprecated `rio_tiler.mercator` submodule (https://github.com/cogeotiff/rio-tiler/issues/315)
* update morecantile version to 2.1, which has better `tms.zoom_for_res` definition.

## 2.0.0rc3 (2020-11-24)

* add `feature` method to reader classes (https://github.com/cogeotiff/rio-tiler/issues/306)

## 2.0.0rc2 (2020-11-17)

* add `data` validation in `rio_tiler.models.ImageData` model. Data MUST be a 3 dimensions array in form of (count, height, width).
* `mask` is now optional for `rio_tiler.models.ImageData` model, but will be initialized to a default full valid (`255`) array.

```python
import numpy
from rio_tiler.models import ImageData

data = numpy.random.rand(3, 10, 10)

img = ImageData(data)
assert img.mask.all()
```

* add `metadata` property to `rio_tiler.models.ImageData` model

```python
img.metadata
>>> {}
```

**breaking change**

* `rio_tiler.mosaic.reader.mosaic_reader` now raises `EmptyMosaicError` instead of returning an empty `ImageData`

## 2.0.0rc1.post1 (2020-11-12)

* Remove `Uint8` data casting before applying `color_formula` in ImageData.render (https://github.com/cogeotiff/rio-tiler/issues/302)

## 2.0.0rc1 (2020-11-09)

* added `ImageData` output class for all `rio_tiler.io` classes returning numpy array-like types (`tile, mask = method()`)

```python
from rio_tiler.io import COGReader
from rio_tiler.models import ImageData

with COGReader("/Users/vincentsarago/S-2_20200422_COG.tif") as cog:
    r = cog.preview()
    assert isinstance(r, ImageData)

    data, mask = r
    assert data.shape == (3, 892, 1024)
```
**Note**: the class keeps the compatibility with previous notation: `tile, mask = ImageData`

* add pydantic models for IO outputs (Metadata, Info, ...)

* change output form for `band_metadata`, `band_descriptions` and do not add band description when not found.
```python
# Before
with COGReader("/Users/vincentsarago/S-2_20200422_COG.tif") as cog:
    i = cog.info()
    print(i["band_metadata"])
    print(i["band_descriptions"])

[(1, {}), (2, {}), (2, {})]
[(1, 'band1'), (2, 'band2'), (2, 'band3')]

# Now
with COGReader("/Users/vincentsarago/S-2_20200422_COG.tif") as cog:
    i = cog.info()
    print(i.band_metadata)
    print(i.band_descriptions)

[('1', {}), ('2', {}), ('3', {})]
[('1', ''), ('2', ''), ('3', '')]
```

* change output form for `stats`
```python
# Before
with COGReader("/Users/vincentsarago/S-2_20200422_COG.tif") as cog:
    print(cog.stats())
{
    1: {...},
    2: {...},
    3: {...}
}

# Now
with COGReader("/Users/vincentsarago/S-2_20200422_COG.tif") as cog:
    print(cog.stats())
{
    "1": {...},
    "2": {...},
    "3": {...}
}
```

* updated `rio_tiler.utils._stats` function to replace `pc` by `percentiles`

```python
with COGReader("/Users/vincentsarago/S-2_20200422_COG.tif") as cog:
    print(cog.stats()["1"].json())
{"percentiles": [19.0, 168.0], "min": 0.0, "max": 255.0, ...}
```

* make `rio_tiler.colormap.ColorMap` object immutable. Registering a new colormap will new returns a now instance of ColorMap(https://github.com/cogeotiff/rio-tiler/issues/289).
* changed the `rio_tiler.colormap.ColorMap.register()` method to take a dictionary as input (instead of name + dict).

```python
from rio_tiler.colormap import cmap # default cmap

# previous
cmap.register("acmap", {0: [0, 0, 0, 0], ...})

# Now
cmap = cmap.register({"acmap": {0: [0, 0, 0, 0], ...}})
```

* added the possibility to automatically register colormaps stored as `.npy` file in a directory, if `COLORMAP_DIRECTORY` environment variable is set with the name of the directory.

* Update to morecantile 2.0.0

## 2.0.0b19 (2020-10-26)

* surface `allowed_exceptions` options in `rio_tiler.mosaic.reader.mosaic_reader` (https://github.com/cogeotiff/rio-tiler/issues/293)
* add SpatialInfoMixin base class to reduce code duplication (co-author with @geospatial-jeff, https://github.com/cogeotiff/rio-tiler/pull/295)
* add `AsyncBaseReader` to support async readers (author @geospatial-jeff, https://github.com/cogeotiff/rio-tiler/pull/265)

## 2.0.0b18 (2020-10-22)

* surface dataset.nodata in COGReader.nodata property (https://github.com/cogeotiff/rio-tiler/pull/292)
* fix non-threaded tasks scheduler/filter (https://github.com/cogeotiff/rio-tiler/pull/291)

## 2.0.0b17 (2020-10-13)

* switch to morecantile for TMS definition (ref: https://github.com/cogeotiff/rio-tiler/issues/283)
* add tms options in Readers (breaking change if you create custom Reader from BaseReader)
* add tile_bounds vs bounds check in tile methods for MultiBands and MultiBase classes
* add tile_exists method in BaseReader (take tms in account)
* adapt zooms calculation in COGReader
* add `LastBandHigh` and `LastBandLow` pixel selection (ref: https://github.com/cogeotiff/rio-tiler/pull/270)

Deprecated function

- rio_tiler.reader.tile
- rio_tiler.utils.geotiff_options
- rio_tiler.utils.tile_exists
- rio_tiler.io.multi_*

## 2.0.0b16 (2020-10-07)

* remove `pkg_resources` (https://github.com/pypa/setuptools/issues/510)
* refactor default colormap lookup to use pathlib instead of pkg_resources.

Note: We changed the versioning scheme to `{major}.{minor}.{path}{pre}{prenum}`

## 2.0b15 (2020-10-05)

* Fix missing Exception catching when running task outside threads (ref: https://github.com/developmentseed/titiler/issues/130).
* add rio-tiler logger (https://github.com/cogeotiff/rio-tiler/issues/277).

## 2.0b14.post2 (2020-10-02)

* Fix bug in `MultiBandReader` (ref: https://github.com/cogeotiff/rio-tiler/issues/275) and add tests.

## 2.0b14.post1 (2020-10-02)

* add `MultiBandReader` and `GCPCOGReader` in `rio_tiler.io` init.

## 2.0b14 (2020-10-02)

* Added back the Conctext Manager methods in `rio_tiler.io.base.BaseReader` but not as `@abc.abstractmethod` (ref: https://github.com/cogeotiff/rio-tiler/pull/273#discussion_r498937943)
* Move `rio_tiler_pds.reader.MultiBandReader` and `rio_tiler_pds.reader.GCPCOGReader` to rio-tiler (https://github.com/cogeotiff/rio-tiler/pull/273)

## 2.0b13 (2020-10-01)

* remove ContextManager requirement for `rio_tiler.io.base.BaseReader` and `rio_tiler.io.base.MultiBaseReader` base classes.
* move ContextManager properties definition to `__attrs_post_init__` method in `rio_tiler.io.STACReader` and `rio_tiler.io.COGReader` (ref: https://github.com/cogeotiff/rio-tiler-pds/issues/21)

## 2.0b12 (2020-09-28)

* Make sure Alpha band isn't considered as an internal mask by `utils.has_mask_band`

## 2.0b11 (2020-09-24)

* reduce verbosity in `rio_tiler.tasks.filter_tasks` exception logging (#266).

2.0b10 (2020-09-15)
------------------
- add `post_process` callback to `rio_tiler.render._read` and `rio_tiler.render.point` to apply
specific operation ouput arrays.

2.0b9 (2020-09-09)
------------------
- restore Mkdocs search bar (#255)
- Allow class (not just instance) to be passed to pixel_selection (#250)
- Add Binder link/badge to README (#254)
- Add mkdocs-jupyter to show notebooks in website (#253)
- Remove deprecated functions (#247)
- Export modules from top-level package (#246)
- Allow overwriting colormap with force=True (#249)
- Pin black version (#251)
- Add contributing.md (#242)
- Add mkdocs config (#240)
- Add `NPY` support in `rio_tiler.utils.render` to save tile in numpy binary format (#256)
- Remove bare `Exception` and add more detailed errors (#248)

2.0b8 (2020-08-24)
------------------
- raise specific `PointOutsideBounds` in rio_tiler.reader.point (#236)

2.0b7 (2020-08-21)
------------------
- allow setting default kwargs in COGReader __init__ (#227)
- allow `vrt_options` in COGReader.point
- add `rio_tiler.io.base.MultiBaseReader` class (#225)
- refactor `rio_tiler.io.stac.STACReader` to use MultiBaseReader (#225)
- add `rio_tiler.task` submodule to share tools for handling rio-tiler's future tasks.
- fix regex parsing for rio-tiler expression
- add warnings when assets/indexes is passed with expression option (#233)

Breaking Changes:
- replace dataclass wiht attr to support more flexible class definition (see #225)

2.0b6 (2020-08-04)
------------------
- add `utils.create_cutline` helper (#218)
- remove any mutable default argument

**depreciation**
- `warp_vrt_option` is replaced by `vrt_options` in rio_tiler.reader.part (#221)

2.0b5 (2020-07-31)
------------------
- add more verbosity to mosaic error (#214)

Breaking Changes:
- `rio_tiler.mosaic.reader.mosaic_reader` return `((tile, mask), assets_used)`
- `COGReader.info` is now a method instead of a property to align with other reader (#211)

2.0b4 (2020-07-30)
------------------
- add rio_tiler.io.base.BaseReader abstract class for COGReader and STACReader to inherit from
- STACReader raises `InvalidAssetName` for invalid asset name or `MissingAssets` when no assets is passed (#208)
- update rio_tiler.mosaic.reader.mosaic_reader to not use threadPool if threads <= 1 (#207)

Breaking Changes:
- Reader.spatial_info is a property (#203)
- assets is a keyword argument in STACReader stats/info/metadata

2.0b3 (2020-07-27)
------------------
- add `rio_tiler.mosaic` submodule (ref: https://github.com/cogeotiff/rio-tiler-mosaic/issues/16)

2.0b2 (2020-07-23)
------------------
- add boto3 in the dependency (#201)

2.0b1 (2020-07-22)
------------------
- switch to ContextManager for COG and STAC (rio_cogeo.io.COGReader, rio_cogeo.io.STACReader).
- COGReader.part and STACReader.part return data in BBOX CRS by default.
- STACReader now accept URL (https, s3).
- add more method for STAC (prewiew/point/part/info/stats).
- add expression for COG/STAC preview/point/part.
- add `masked` option in `rio_tiler.reader.point` to control weither or not it should return None or a value.
- remove mission specific tilers (#195).
- remove `rio_tiler.reader.multi_*` functions (replaced by rio_tiler.io.cogeo.multi_*).
- remove `rio_tiler.utils.expression` (replaced by expression options in tilers).

2.0a11 (2020-05-29)
------------------
- refactor `rio_tiler.utils.tile_exists` to allow raster bounds latitude == -90,90

2.0a10 (2020-05-29)
------------------
- Change default resampling to nearest for `_read` (#187)
- add `rio_tiler.reader.stats` (return only array statistics)
- remove default `dst_crs` in `rio_tiler.reader.part` to to fallback to dataset CRS.

2.0a9 (2020-05-27)
------------------
- Refactor colormap and add method to register custom colormap

2.0a8 (2020-05-25)
------------------
- add `preview` method to `rio_tiler.io.cogeo`

2.0a7 (2020-05-17)
------------------
- allow reading high resolution part of a raster (by making height, width args optional)
- add `max_size` option in `rio_tiler.reader.part` to set a maximum output size when height and width are not set
- add point and area function in rio_tiler.io.cogeo
- fix width-height height-widht bug in `rio_tiler.reader.part`

**depreciation**
- deprecated `out_window` option in favor of `window` in rio_tiler.reader._read

2.0a6 (2020-05-06)
------------------
- fix unwanted breacking change with `img_profiles.get` not allowing default values

2.0a5 (2020-05-06)
------------------
- make `rio_tiler.io.landsat8.tile` return Uint16 data and not float32 (#173)
- `rio_tiler.profiles.img_profiles` item access return `copy` of the items (#177)
- better colormap docs (#176, author @kylebarron)

2.0a4 (2020-04-08)
------------------
- add `rio_tiler.io.cogeo.info` to retrieve simple file metadata (no image statistics)
- add band metadata tag info in `rio_tiler.render.metadata` output
- add `rio_tiler.io.stac` STAC compliant rio_tiler.colormap.apply_discrete_cmap

2.0a3 (2020-03-25)
------------------
- only use `transform_bounds` when needed in rio_tiler.reader.part

Breaking Changes:
- switch back to gdal/rasterio calculate_default_transform (#164). Thanks to Terracotta core developper @dionhaefner.
- refactor `rio_tiler.utils.get_vrt_transform` to get width and height input.

2.0a2 (2020-03-20)
------------------
- Fall back to gdal/rasterio calculate_default_transform for dateline separation crossing dataset (ref #164)

2.0a1 (2020-03-19)
------------------
- added `reader.preview`, `reader.point` methods
- added multi_* functions to rio_tiler.reader to support multiple assets addresses
- added `rio_tiler.utils.has_mask_band` function
- added `rio_tiler.utils.get_overview_level` to calculate the overview level needed for partial reading.
- added type hints
- added scale, offsets, colormap, datatype and colorinterp in reader.metadata output (#158)
- new `rio_tiler.colormap` submodule
- added `unscale` options to rio_tiler.reader._read function apply internal scale/offset (#157)

Breaking Changes:
- removed python 2 support
- new package architecture (.io submodule)
- introduced new rio_tiler.reader functions (part, preview, metadata...)
- renamed rio_tiler.main to rio_tiler.io.cogeo
- bucket and prefixes are defined in rio_tiler.io.dataset.`{dataset}_parse` function from
  AWS supported Public Dataset
- renamed `minimum_tile_cover` to `minimum_overlap`
- renamed `tile_edge_padding` to `padding`
- padding is set to 0 by default.
- use terracotta calculate_default_transform (see https://github.com/cogeotiff/rio-tiler/issues/56#issuecomment-442484999)
- colormaps are now have an alpha value
- `rio_tiler.utils.get_colormap` replaced by `rio_tiler.colormap.get_colormap`
- new `rio_tiler.colormap.get_colormap` supports only GDAL like colormap
- replaced `rio_tiler.utils.array_to_image` by `rio_tiler.utils.render`
- replaced `rio_tiler.utils.apply_cmap` by `rio_tiler.colormap.apply_cmap`
- replaced `rio_tiler.utils._apply_discrete_colormap` by `rio_tiler.colormap.apply_discrete_cmap`
- removed `histogram_bins` and `histogram_range` in options in metadata reader.
  Should now be passed in `hist_options` (e.g: hist_options={bins=10, range=(0, 10)})
- remove alpha band value from output data array in tile/preview/metadata #127

1.4.0 (2020-02-19)
------------------
- Add Sentinel2-L2A support (#137)
- Update Sentinel-2 sceneid schema (S2A_tile_20170323_07SNC_0 -> S2A_L1C_20170323_07SNC_0)

1.3.1 (2019-11-06)
------------------
- Add `warp_vrt_option` option for `utils.raster_get_stats` and `utils.tile_read` to
allow more custom VRT Warping. (ref: https://github.com/OSGeo/gdal/issues/1989#issue-518526399)
- Add `rio_tiler.utils.non_alpha_indexes` to find non-alpha band indexes (ref #127)

1.3.0 (2019-10-07)
------------------
- Allow `DatasetReader`, `DatasetWriter`, `WarpedVRT` input for `utils.raster_get_stats` and `utils.tile_read`
- add `minimum_tile_cover` option to filter dataset not covering a certain amount of the tile.
- add Sentinel-1 submodule

Breaking Changes:
- need rasterio>=1.1

1.2.11 (2019-09-18)
-------------------
- reduce memory footprint of expression tiler
- fix wrong calculation for overview size in `raster_get_stats` (#116)
- Add Landsat 8 QA Band (#117).

1.2.10 (2019-07-18)
-------------------
- add more colormap options (from matplotlib) and switch from txt files to numpy binaries (#115)

1.2.9 (2019-07-11)
------------------
- fix issue #113, adds depreciation warning for `bounds_crs` in favor of `dst_crs`
in `rio_tiler.utils.get_vrt_transform`

1.2.8 (2019-07-08)
------------------
- Add kwargs options in landsat8.tile, sentinel2.tile and cbers.tile functions to
allow `resampling_method` and `tile_edge_padding` options forwarding to utils._tile_read.
- Add Input (bounds_crs) and Output (dst_crs) option to `utils._tile_read` function (#108)

1.2.7 (2019-05-14)
------------------
- Revert changes introduced in #106 (see #105)
- Refactor tests

1.2.6 (2019-05-10) - DELETED
------------------
- Use same resampling method for mask and for data (#105)

1.2.5 (2019-05-08)
------------------
- add tile_edge_padding option to be passed to rio_tiler.utils._tile_read to reduce sharp edges that occur due to resampling (#104)

1.2.4 (2019-04-16)
------------------
- add histogram_range options to be passed to rio_tiler.{module}.metadata function (#102)

1.2.3 (2019-04-04)
------------------
- add histogram_bins options to be passed to rio_tiler.{module}.metadata function (#98)

Bug fixes:
- return index number with band descriptions (#99)

1.2.2 (2019-04-03)
------------------
- add mercator min/max zoom info in metadata output from rio_tiler.utils.raster_get_stats (#96)
- add band description (band name) in metadata output from rio_tiler.utils.raster_get_stats (#96)

1.2.1 (2019-03-26)
------------------
- Replace rio-pansharpen dependency with a fork of the brovey function directly
into `rio_tiler.utils` (rio-pansharpen is unmaintened and not compatible with
rasterio>=1) (#94).

1.2.0 (2019-03-26)
------------------
- `rio_tiler.utils.array_to_image`'s color_map arg can be a dictionary of discrete values (#91)

Breaking Changes:
- `expr` argument is now a required option in `rio_tiler.utils.expression`. (#88)

1.1.4 (2019-03-11)
------------------
- Add 'rplumbo' colormap (#90 by @DanSchoppe)

1.1.3 (2019-03-06)
------------------
Bug fixes:
- Fix casting to integer for MAX_THREADS environment variable.

1.1.1 (2019-02-21)
------------------
- Minor typo correction and harmonization of the use of src/src_dst/src_path in `rio_tiler.utils`

Bug fixes:
- Fix nodata handling in `utils.raster_get_stats`

1.1.0 (2019-02-15)
------------------
- Allow options forwarding to `tile_read` from `main.tile` function (#86)
- Add `resampling_method` options in `rio_tiler.utils.tile_read` to allow user set
resampling. Default is now bilinear (#85)

Bug fixes:
- Fix nodata option forwarding to tile_read when source is a path (#83)

Refactoring:
- Refactor `rio_tiler.utils.tile_read` to reduce code complexity (#84)

Breaking Changes:
- `indexes` options is now set to **None** in `rio_tiler.utils.tile_read`.
Default will now be the dataset indexes.

1.0.1 (2019-02-14)
------------------
- Fix mask datatype bug in `rio_tiler.utils.array_to_image`(#79)
- Fix nodata handling and better test for the nodata/mask main module (#81)

1.0.0 (2019-02-11)
------------------
- add missing Landsat panchromatic band (08) min/max fetch in `rio_tiler.landsat8.metadata` (#58)
- add pre-commit for commit validation (#64)
- code formatting using Black (the uncompromising Python code formatter) (#64)
- update documentation (Sentinel-2 cost) (#68)
- add `utils.raster_get_stats` and `utils._get_stats` to replace `min_max*` function
and to return more statistics (#66)
- add overview level selection to statistical functions to reduce the data download (#59)
- add pure GDAL `array_to_image` function to replace PIL tools (#29)
- add GDAL format output from `utils.get_colormap` to be used in `array_to_image` (#29)
- add GDAL compatible Image creation profile (#29)
- add max threads number settings via "MAX_THREADS" environment variable (#71)

Breaking Changes:
- update `metadata` structure returned by `landsat8.metadata`, `sentinel2.metadata`, `cbers.metadata`
- force sentinel, landsat and cbers band names to be string and add validation (#65)
- moved landsat utility functions from `rio_tiler.utils` to `rio_tiler.landsat8`
  - rio_tiler.utils.landsat_get_mtl -> rio_tiler.landsat8._landsat_get_mtl
  - rio_tiler.utils.landsat_parse_scene_id -> rio_tiler.landsat8._landsat_parse_scene_id
  - rio_tiler.utils.landsat_get_stats -> rio_tiler.landsat8._landsat_stats
- moved cbers utility functions from `rio_tiler.utils` to `rio_tiler.cbers`
  - rio_tiler.utils.cbers_parse_scene_id -> rio_tiler.cbers._cbers_parse_scene_id
- moved sentinel-2 utility functions from `rio_tiler.utils` to `rio_tiler.sentinel2`
  - rio_tiler.utils.sentinel_parse_scene_id -> rio_tiler.sentinel2._sentinel_parse_scene_id
- removed deprecated PIL support as well as base64 encoding function in rio_tiler.utils
  - rio_tiler.utils.img_to_buffer
  - rio_tiler.utils.array_to_img
  - rio_tiler.utils.b64_encode_img
- removed deprecated min_max* functions (landsat_min_max_worker and band_min_max_worker)

1.0rc2 (2018-08-22)
-------------------
- add test case for pix4d nodata+alpha band data

1.0rc1 (2018-07-16)
-------------------
- rasterio 1.0.0

1.0b3 (2018-07-02)
------------------
- add schwarzwald color palette

1.0b2 (2018-06-26)
------------------
- fix nodata (#48)

1.0b1 (2018-06-23)
------------------
- adapt to rasterio 1.0b4
- fix mask (internal/external) fetching 🙏
- fix boundless read with new rasterio 1.0b2
- fix custom nodata handling
- fix performances issue

Breaking Changes:
- removed alpha band options to select a custom alpha band number

1.0a8 (2018-06-20)
------------------
- Fix rasterio version to 1.0b1 (#46 and #44)

1.0a7 (2018-05-14)
------------------
- Support for additional CBERS instruments (fredliporace)

1.0a6 (2018-03-29)
------------------
- Fixes sentinel-2 band 8A regex bug in `rio_tiler.utils.expression`

1.0a5 (2018-03-26)
------------------
- adds DatasetReader input option for utils.tile_read (do not close the dataset on each read)

Breaking Changes:
- `utils.tile_band_worker` renamed to `utils.tile_read`
- `main.tile` **rgb** option renamed **indexes**
- `sentinel2.tile`, `landsat8.tile`,  `cbers.tile` **rgb** option renamed **bands**
- `main.tile` default nodata mask is handled by rasterio

1.0a4 (2018-03-07)
------------------
- adds utils.b64_encode_img function to encode an image object into a base64 string
- add tiles profiles (jpeg, png, webp) based on https://github.com/mapnik/mapnik/wiki/Image-IO#default-output-details

Breaking Changes:
- Refactor `rio_tiler.utils.array_to_img` to return PIL image object

1.0a3 (2018-02-05)
------------------
- only using `read_masks` for mask creation when it's needed.

1.0a2 (2018-02-05)
------------------
- add "expression" utility function
- better nodata/mask/alpha band definition and support

Breaking Changes:
- tile functions now return an associated mask (Landsat, Sentinel, CBERS, main)
- remove nodata support in utils.image_to_array function
- add mask support in utils.image_to_array function
- utils.tile_band_worker will always return a (Band, Width, Height) array (e.g 1x256x256 or 3x256x256)

1.0a1 (2018-01-04)
------------------
- remove aws.py sub-module (replaced by main.py)
- no default bands value for main.py tiles.

1.0a.0 (2018-01-03)
------------------
- add colormap option in `utils.array_to_img`
- add TIR (brightness temps) support
- add CBERS support
- add global file support
- add elevation encoding for mapzen
- removing internal caching
- update to rasterio 1.0a12

Breaking Changes:
- remove data value rescaling in `landsat8.tile` and `sentinel2.tile`
- fix wrong lat/grid_square value in `utils.sentinel_parse_scene_id`
- rename `utils.sentinel_min_max_worker` to `utils.band_min_max_worker`

0.0.3 (2017-11-14)
------------------
- Fix Sentinel-2 bad AWS url

0.0.2 (2017-10-17)
------------------
- Fix python 2/3 compatibilities in rio_tiler.utils.landsat_get_mtl

0.0.1 (2017-10-05)
------------------
- Initial release. Requires Rasterio >= 1.0a10.<|MERGE_RESOLUTION|>--- conflicted
+++ resolved
@@ -1,5 +1,4 @@
-<<<<<<< HEAD
-# 7.3.0 (TBD)
+# Unreleased (TBD)
 
 * add `indexes` parameter for `XarrayReader` methods. As for Rasterio, the indexes values start at `1`.
 
@@ -67,13 +66,12 @@
             print(img.band_descriptions)[0]
             >> ("b1", "array")
         ```
-=======
+
 # 7.3.0 (2025-01-07)
 
 * drop python 3.8 support
 * add python 3.13 support
 * fix: use coverage array for calculation of valid_percent (author @MarcelCode, https://github.com/cogeotiff/rio-tiler/pull/775)
->>>>>>> acab6614
 
 # 7.2.2 (2024-11-18)
 
