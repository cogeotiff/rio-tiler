"""rio-tiler."""

<<<<<<< HEAD
__version__ = "5.0.0dev"
=======
__version__ = "4.1.11"
>>>>>>> 8953b15f

from . import (  # noqa
    colormap,
    constants,
    errors,
    expression,
    io,
    mosaic,
    profiles,
    reader,
    tasks,
    utils,
)<|MERGE_RESOLUTION|>--- conflicted
+++ resolved
@@ -1,10 +1,6 @@
 """rio-tiler."""
 
-<<<<<<< HEAD
-__version__ = "5.0.0dev"
-=======
 __version__ = "4.1.11"
->>>>>>> 8953b15f
 
 from . import (  # noqa
     colormap,
