"""rio_tiler.io.base: ABC class for rio-tiler readers."""

import abc
import asyncio
import re
import warnings
from typing import Any, Coroutine, Dict, List, Optional, Sequence, Tuple, Type, Union

import attr
<<<<<<< HEAD
import numpy


from ..errors import ExpressionMixingWarning, MissingAssets, MissingBands
=======
from morecantile import Tile, TileMatrixSet

from ..constants import WEB_MERCATOR_TMS
from ..errors import (
    ExpressionMixingWarning,
    MissingAssets,
    MissingBands,
    TileOutsideBounds,
)
>>>>>>> 5610b605
from ..expression import apply_expression
from ..models import ImageData, ImageStatistics, Info, Metadata, SpatialInfo
from ..tasks import multi_arrays, multi_values


@attr.s
class SpatialMixin:
    """Spatial Info Mixin."""

    tms: TileMatrixSet = attr.ib(default=WEB_MERCATOR_TMS)
    bounds: Tuple[float, float, float, float] = attr.ib(init=False)
    minzoom: int = attr.ib(init=False)
    maxzoom: int = attr.ib(init=False)

    @property
    def center(self) -> Tuple[float, float, int]:
        """Dataset center + minzoom."""
        return (
            (self.bounds[0] + self.bounds[2]) / 2,
            (self.bounds[1] + self.bounds[3]) / 2,
            self.minzoom,
        )

    @property
    def spatial_info(self) -> SpatialInfo:
        """Return Dataset's spatial info."""
        return SpatialInfo(
            bounds=self.bounds,
            center=self.center,
            minzoom=self.minzoom,
            maxzoom=self.maxzoom,
        )

    def tile_exists(self, tile_z: int, tile_x: int, tile_y: int) -> bool:
        """Check if a tile is inside a the dataset bounds."""
        tile = Tile(x=tile_x, y=tile_y, z=tile_z)
        tile_bounds = self.tms.bounds(*tile)
        return (
            (tile_bounds[0] < self.bounds[2])
            and (tile_bounds[2] > self.bounds[0])
            and (tile_bounds[3] > self.bounds[1])
            and (tile_bounds[1] < self.bounds[3])
        )


@attr.s
class BaseReader(SpatialMixin, metaclass=abc.ABCMeta):
    """Rio-tiler.io BaseReader."""

    def __enter__(self):
        """Support using with Context Managers."""
        return self

    def __exit__(self, exc_type, exc_value, traceback):
        """Support using with Context Managers."""
        pass

    @abc.abstractmethod
    def info(self) -> Info:
        """Return Dataset's info."""
        ...

    @abc.abstractmethod
    def stats(
        self, pmin: float = 2.0, pmax: float = 98.0, **kwargs: Any,
    ) -> Dict[str, ImageStatistics]:
        """Return Dataset's statistics."""
        ...

    def metadata(
        self, pmin: float = 2.0, pmax: float = 98.0, **kwargs: Any,
    ) -> Metadata:
        """Return Dataset's statistics and info."""
        info = self.info()
        stats = self.stats(pmin, pmax, **kwargs)
        return Metadata(statistics=stats, **info.dict())

    @abc.abstractmethod
    def tile(self, tile_x: int, tile_y: int, tile_z: int, **kwargs: Any) -> ImageData:
        """Read a Map tile from the Dataset."""
        ...

    @abc.abstractmethod
    def part(self, bbox: Tuple[float, float, float, float], **kwargs: Any) -> ImageData:
        """Read a Part of a Dataset."""
        ...

    @abc.abstractmethod
    def preview(self, **kwargs: Any) -> ImageData:
        """Read a preview of a Dataset."""
        ...

    @abc.abstractmethod
    def point(self, lon: float, lat: float, **kwargs: Any) -> List:
        """Read a value from a Dataset."""
        ...

    @abc.abstractmethod
    def feature(self, shape: Dict, **kwargs: Any) -> ImageData:
        """Read a Dataset for a GeoJSON feature."""
        ...


@attr.s
class AsyncBaseReader(SpatialMixin, metaclass=abc.ABCMeta):
    """Rio-tiler.io AsyncBaseReader."""

    async def __aenter__(self):
        """Support using with Context Managers."""
        return self

    async def __aexit__(self, exc_type, exc_value, traceback):
        """Support using with Context Managers."""
        pass

    @abc.abstractmethod
    async def info(self) -> Coroutine[Any, Any, Info]:
        """Return Dataset's info."""
        ...

    @abc.abstractmethod
    async def stats(
        self, pmin: float = 2.0, pmax: float = 98.0, **kwargs: Any
    ) -> Coroutine[Any, Any, Dict[str, ImageStatistics]]:
        """Return Dataset's statistics."""
        ...

    async def metadata(
        self, pmin: float = 2.0, pmax: float = 98.0, **kwargs: Any,
    ) -> Coroutine[Any, Any, Metadata]:
        """Return Dataset's statistics and info."""
        info, stats = await asyncio.gather(
            *[self.info(), self.stats(pmin, pmax, **kwargs)]
        )
        return Metadata(statistics=stats, **info.dict())

    @abc.abstractmethod
    async def tile(
        self, tile_x: int, tile_y: int, tile_z: int, **kwargs: Any
    ) -> Coroutine[Any, Any, ImageData]:
        """Read a Map tile from the Dataset."""
        ...

    @abc.abstractmethod
    async def part(
        self, bbox: Tuple[float, float, float, float], **kwargs: Any
    ) -> Coroutine[Any, Any, ImageData]:
        """Read a Part of a Dataset."""
        ...

    @abc.abstractmethod
    async def preview(self, **kwargs: Any) -> Coroutine[Any, Any, ImageData]:
        """Read a preview of a Dataset."""
        ...

    @abc.abstractmethod
    async def point(
        self, lon: float, lat: float, **kwargs: Any
    ) -> Coroutine[Any, Any, List]:
        """Read a value from a Dataset."""
        ...

    @abc.abstractmethod
    async def feature(
        self, shape: Dict, **kwargs: Any
    ) -> Coroutine[Any, Any, ImageData]:
        """Read a Dataset for a GeoJSON feature."""
        ...


@attr.s
class MultiBaseReader(BaseReader, metaclass=abc.ABCMeta):
    """MultiBaseReader Reader."""

    reader: Type[BaseReader] = attr.ib()
    reader_options: Dict = attr.ib(factory=dict)
    tms: TileMatrixSet = attr.ib(default=WEB_MERCATOR_TMS)

    assets: Sequence[str] = attr.ib(init=False)

    @abc.abstractmethod
    def _get_asset_url(self, asset: str) -> str:
        """Validate asset name and construct url."""
        ...

    def parse_expression(self, expression: str) -> Tuple:
        """Parse rio-tiler band math expression."""
        assets = "|".join([fr"\b{asset}\b" for asset in self.assets])
        _re = re.compile(assets.replace("\\\\", "\\"))
        return tuple(set(re.findall(_re, expression)))

    def info(  # type: ignore
        self, assets: Union[Sequence[str], str] = None, *args, **kwargs: Any
    ) -> Dict[str, Info]:
        """Return metadata from multiple assets"""
        if not assets:
            raise MissingAssets("Missing 'assets' option")

        if isinstance(assets, str):
            assets = (assets,)

        def _reader(asset: str, **kwargs: Any) -> Dict:
            url = self._get_asset_url(asset)
            with self.reader(url, tms=self.tms, **self.reader_options) as cog:  # type: ignore
                return cog.info()

        return multi_values(assets, _reader, *args, **kwargs)

    def stats(  # type: ignore
        self,
        pmin: float = 2.0,
        pmax: float = 98.0,
        assets: Union[Sequence[str], str] = None,
        **kwargs: Any,
    ) -> Dict[str, Dict[str, ImageStatistics]]:
        """Return array statistics from multiple assets"""
        if not assets:
            raise MissingAssets("Missing 'assets' option")

        if isinstance(assets, str):
            assets = (assets,)

        def _reader(asset: str, *args, **kwargs) -> Dict:
            url = self._get_asset_url(asset)
            with self.reader(url, tms=self.tms, **self.reader_options) as cog:  # type: ignore
                return cog.stats(*args, **kwargs)

        return multi_values(assets, _reader, pmin, pmax, **kwargs)

    def metadata(  # type: ignore
        self,
        pmin: float = 2.0,
        pmax: float = 98.0,
        assets: Union[Sequence[str], str] = None,
        **kwargs: Any,
    ) -> Dict[str, Metadata]:
        """Return metadata from multiple assets"""
        if not assets:
            raise MissingAssets("Missing 'assets' option")

        if isinstance(assets, str):
            assets = (assets,)

        def _reader(asset: str, *args, **kwargs) -> Dict:
            url = self._get_asset_url(asset)
            with self.reader(url, tms=self.tms, **self.reader_options) as cog:  # type: ignore
                return cog.metadata(*args, **kwargs)

        return multi_values(assets, _reader, pmin, pmax, **kwargs)

    def tile(
        self,
        tile_x: int,
        tile_y: int,
        tile_z: int,
        assets: Union[Sequence[str], str] = None,
        expression: Optional[str] = "",
        asset_expression: Optional[
            str
        ] = "",  # Expression for each asset based on index names
        **kwargs: Any,
    ) -> ImageData:
        """Read a Mercator Map tile multiple assets."""
        if not self.tile_exists(tile_z, tile_x, tile_y):
            raise TileOutsideBounds(
                f"Tile {tile_z}/{tile_x}/{tile_y} is outside image bounds"
            )

        if isinstance(assets, str):
            assets = (assets,)

        if assets and expression:
            warnings.warn(
                "Both expression and assets passed; expression will overwrite assets parameter.",
                ExpressionMixingWarning,
            )

        if expression:
            assets = self.parse_expression(expression)

        if not assets:
            raise MissingAssets(
                "assets must be passed either via expression or assets options."
            )

        def _reader(asset: str, *args: Any, **kwargs: Any) -> ImageData:
            url = self._get_asset_url(asset)
            with self.reader(url, tms=self.tms, **self.reader_options) as cog:  # type: ignore
                return cog.tile(*args, **kwargs)

        output = multi_arrays(
            assets,
            _reader,
            tile_x,
            tile_y,
            tile_z,
            expression=asset_expression,
            **kwargs,
        )

        if expression:
            blocks = expression.split(",")
            output.data = apply_expression(blocks, assets, output.data)

        return output

    def part(
        self,
        bbox: Tuple[float, float, float, float],
        assets: Union[Sequence[str], str] = None,
        expression: Optional[str] = "",
        asset_expression: Optional[
            str
        ] = "",  # Expression for each asset based on index names
        **kwargs: Any,
    ) -> ImageData:
        """Read part of multiple assets."""
        if isinstance(assets, str):
            assets = (assets,)

        if assets and expression:
            warnings.warn(
                "Both expression and assets passed; expression will overwrite assets parameter.",
                ExpressionMixingWarning,
            )

        if expression:
            assets = self.parse_expression(expression)

        if not assets:
            raise MissingAssets(
                "assets must be passed either via expression or assets options."
            )

        def _reader(asset: str, *args: Any, **kwargs: Any) -> ImageData:
            url = self._get_asset_url(asset)
            with self.reader(url, tms=self.tms, **self.reader_options) as cog:  # type: ignore
                return cog.part(*args, **kwargs)

        output = multi_arrays(
            assets, _reader, bbox, expression=asset_expression, **kwargs,
        )

        if expression:
            blocks = expression.split(",")
            output.data = apply_expression(blocks, assets, output.data)

        return output

    def preview(
        self,
        assets: Union[Sequence[str], str] = None,
        expression: Optional[str] = "",
        asset_expression: Optional[
            str
        ] = "",  # Expression for each asset based on index names
        **kwargs: Any,
    ) -> ImageData:
        """Return a preview from multiple assets."""
        if isinstance(assets, str):
            assets = (assets,)

        if assets and expression:
            warnings.warn(
                "Both expression and assets passed; expression will overwrite assets parameter.",
                ExpressionMixingWarning,
            )

        if expression:
            assets = self.parse_expression(expression)

        if not assets:
            raise MissingAssets(
                "assets must be passed either via expression or assets options."
            )

        def _reader(asset: str, **kwargs: Any) -> ImageData:
            url = self._get_asset_url(asset)
            with self.reader(url, tms=self.tms, **self.reader_options) as cog:  # type: ignore
                return cog.preview(**kwargs)

        output = multi_arrays(assets, _reader, expression=asset_expression, **kwargs)

        if expression:
            blocks = expression.split(",")
            output.data = apply_expression(blocks, assets, output.data)

        return output

    def point(
        self,
        lon: float,
        lat: float,
        assets: Union[Sequence[str], str] = None,
        expression: Optional[str] = "",
        asset_expression: Optional[
            str
        ] = "",  # Expression for each asset based on index names
        **kwargs: Any,
    ) -> List:
        """Read a value from COGs."""
        if isinstance(assets, str):
            assets = (assets,)

        if assets and expression:
            warnings.warn(
                "Both expression and assets passed; expression will overwrite assets parameter.",
                ExpressionMixingWarning,
            )

        if expression:
            assets = self.parse_expression(expression)

        if not assets:
            raise MissingAssets(
                "assets must be passed either via expression or assets options."
            )

        def _reader(asset: str, *args, **kwargs: Any) -> Dict:
            url = self._get_asset_url(asset)
            with self.reader(url, tms=self.tms, **self.reader_options) as cog:  # type: ignore
                return cog.point(*args, **kwargs)

        data = multi_values(
            assets, _reader, lon, lat, expression=asset_expression, **kwargs,
        )

        values = [d for _, d in data.items()]
        if expression:
            blocks = expression.split(",")
            values = apply_expression(blocks, assets, values).tolist()

        return values

    def feature(
        self,
        shape: Dict,
        assets: Union[Sequence[str], str] = None,
        expression: Optional[str] = "",
        asset_expression: Optional[
            str
        ] = "",  # Expression for each asset based on index names
        **kwargs: Any,
    ) -> ImageData:
        """Read multiple assets for a geojson feature."""
        if isinstance(assets, str):
            assets = (assets,)

        if assets and expression:
            warnings.warn(
                "Both expression and assets passed; expression will overwrite assets parameter.",
                ExpressionMixingWarning,
            )

        if expression:
            assets = self.parse_expression(expression)

        if not assets:
            raise MissingAssets(
                "assets must be passed either via expression or assets options."
            )

        def _reader(asset: str, *args: Any, **kwargs: Any) -> ImageData:
            url = self._get_asset_url(asset)
            with self.reader(url, tms=self.tms, **self.reader_options) as cog:  # type: ignore
                return cog.feature(*args, **kwargs)

        output = multi_arrays(
            assets, _reader, shape, expression=asset_expression, **kwargs,
        )

        if expression:
            blocks = expression.split(",")
            output.data = apply_expression(blocks, assets, output.data)

        return output


@attr.s
class MultiBandReader(BaseReader, metaclass=abc.ABCMeta):
    """Multi Band Reader."""

    reader: Type[BaseReader] = attr.ib()
    reader_options: Dict = attr.ib(factory=dict)
    tms: TileMatrixSet = attr.ib(default=WEB_MERCATOR_TMS)

    bands: Sequence[str] = attr.ib(init=False)

    @abc.abstractmethod
    def _get_band_url(self, band: str) -> str:
        """Validate band name and construct url."""
        ...

    def parse_expression(self, expression: str) -> Tuple:
        """Parse rio-tiler band math expression."""
        bands = "|".join([fr"\b{band}\b" for band in self.bands])
        _re = re.compile(bands.replace("\\\\", "\\"))
        return tuple(set(re.findall(_re, expression)))

    def info(
        self, bands: Union[Sequence[str], str] = None, *args, **kwargs: Any
    ) -> Info:
        """Return metadata from multiple bands"""
        if not bands:
            raise MissingBands("Missing 'bands' option")

        if isinstance(bands, str):
            bands = (bands,)

        def _reader(band: str, **kwargs: Any) -> Info:
            url = self._get_band_url(band)
            with self.reader(url, tms=self.tms, **self.reader_options) as cog:  # type: ignore
                return cog.info()

        bands_metadata = multi_values(bands, _reader, *args, **kwargs)

        meta = self.spatial_info.dict()

        # We only keep the value for the first band.
        meta["band_metadata"] = [
            (band, bands_metadata[band].band_metadata[0][1])
            for ix, band in enumerate(bands)
        ]
        meta["band_descriptions"] = [
            (band, bands_metadata[band].band_descriptions[0][1])
            for ix, band in enumerate(bands)
        ]
        meta["dtype"] = bands_metadata[bands[0]].dtype
        meta["colorinterp"] = [
            bands_metadata[band].colorinterp[0] for _, band in enumerate(bands)
        ]
        meta["nodata_type"] = bands_metadata[bands[0]].nodata_type
        return Info(**meta)

    def stats(
        self,
        pmin: float = 2.0,
        pmax: float = 98.0,
        bands: Union[Sequence[str], str] = None,
        **kwargs: Any,
    ) -> Dict[str, ImageStatistics]:
        """Return array statistics from multiple bands"""
        if not bands:
            raise MissingBands("Missing 'bands' option")

        if isinstance(bands, str):
            bands = (bands,)

        def _reader(band: str, *args, **kwargs) -> Dict:
            url = self._get_band_url(band)
            with self.reader(url, tms=self.tms, **self.reader_options) as cog:  # type: ignore
                # We only return statistics for Band `1` of each dataset.
                stats = cog.stats(*args, **kwargs)
                return stats.get(list(stats)[0])

        return multi_values(bands, _reader, pmin, pmax, **kwargs)

    def metadata(
        self,
        pmin: float = 2.0,
        pmax: float = 98.0,
        bands: Union[Sequence[str], str] = None,
        **kwargs: Any,
    ) -> Metadata:
        """Return metadata from multiple bands"""
        if not bands:
            raise MissingBands("Missing 'bands' option")

        if isinstance(bands, str):
            bands = (bands,)

        def _reader(band: str, *args, **kwargs) -> Metadata:
            url = self._get_band_url(band)
            with self.reader(url, tms=self.tms, **self.reader_options) as cog:  # type: ignore
                return cog.metadata(*args, **kwargs)

        bands_metadata = multi_values(bands, _reader, pmin, pmax, **kwargs)

        meta = self.spatial_info.dict()
        meta["band_metadata"] = [
            (band, bands_metadata[band].band_metadata[0][1])
            for ix, band in enumerate(bands)
        ]
        meta["band_descriptions"] = [
            (band, bands_metadata[band].band_descriptions[0][1])
            for ix, band in enumerate(bands)
        ]
        meta["dtype"] = bands_metadata[bands[0]].dtype
        meta["colorinterp"] = [
            bands_metadata[band].colorinterp[0] for _, band in enumerate(bands)
        ]
        meta["nodata_type"] = bands_metadata[bands[0]].nodata_type
        meta["statistics"] = {
            # We only keep statistics for Band `1` of each dataset.
            band: bands_metadata[band].statistics.get(
                list(bands_metadata[band].statistics)[0]
            )
            for _, band in enumerate(bands)
        }
        return Metadata(**meta)

    def tile(
        self,
        tile_x: int,
        tile_y: int,
        tile_z: int,
        bands: Union[Sequence[str], str] = None,
        expression: Optional[str] = "",
        band_expression: Optional[
            str
        ] = "",  # Expression for each band based on index names
        **kwargs: Any,
    ) -> ImageData:
        """Read a Mercator Map tile multiple bands."""
        if not self.tile_exists(tile_z, tile_x, tile_y):
            raise TileOutsideBounds(
                f"Tile {tile_z}/{tile_x}/{tile_y} is outside image bounds"
            )

        if isinstance(bands, str):
            bands = (bands,)

        if bands and expression:
            warnings.warn(
                "Both expression and bands passed; expression will overwrite bands parameter.",
                ExpressionMixingWarning,
            )

        if expression:
            bands = self.parse_expression(expression)

        if not bands:
            raise MissingBands(
                "bands must be passed either via expression or bands options."
            )

        def _reader(band: str, *args: Any, **kwargs: Any) -> ImageData:
            url = self._get_band_url(band)
            with self.reader(url, tms=self.tms, **self.reader_options) as cog:  # type: ignore
                return cog.tile(*args, **kwargs)

        output = multi_arrays(
            bands,
            _reader,
            tile_x,
            tile_y,
            tile_z,
            expression=band_expression,
            **kwargs,
        )

        if expression:
            blocks = expression.split(",")
            output.data = apply_expression(blocks, bands, output.data)

        return output

    def part(
        self,
        bbox: Tuple[float, float, float, float],
        bands: Union[Sequence[str], str] = None,
        expression: Optional[str] = "",
        band_expression: Optional[
            str
        ] = "",  # Expression for each band based on index names
        **kwargs: Any,
    ) -> ImageData:
        """Read part of multiple bands."""
        if isinstance(bands, str):
            bands = (bands,)

        if bands and expression:
            warnings.warn(
                "Both expression and bands passed; expression will overwrite bands parameter.",
                ExpressionMixingWarning,
            )

        if expression:
            bands = self.parse_expression(expression)

        if not bands:
            raise MissingBands(
                "bands must be passed either via expression or bands options."
            )

        def _reader(band: str, *args: Any, **kwargs: Any) -> ImageData:
            url = self._get_band_url(band)
            with self.reader(url, tms=self.tms, **self.reader_options) as cog:  # type: ignore
                return cog.part(*args, **kwargs)

        output = multi_arrays(
            bands, _reader, bbox, expression=band_expression, **kwargs,
        )

        if expression:
            blocks = expression.split(",")
            output.data = apply_expression(blocks, bands, output.data)

        return output

    def preview(
        self,
        bands: Union[Sequence[str], str] = None,
        expression: Optional[str] = "",
        band_expression: Optional[
            str
        ] = "",  # Expression for each band based on index names
        **kwargs: Any,
    ) -> ImageData:
        """Return a preview from multiple bands."""
        if isinstance(bands, str):
            bands = (bands,)

        if bands and expression:
            warnings.warn(
                "Both expression and bands passed; expression will overwrite bands parameter.",
                ExpressionMixingWarning,
            )

        if expression:
            bands = self.parse_expression(expression)

        if not bands:
            raise MissingBands(
                "bands must be passed either via expression or bands options."
            )

        def _reader(band: str, **kwargs: Any) -> ImageData:
            url = self._get_band_url(band)
            with self.reader(url, tms=self.tms, **self.reader_options) as cog:  # type: ignore
                return cog.preview(**kwargs)

        output = multi_arrays(bands, _reader, expression=band_expression, **kwargs)

        if expression:
            blocks = expression.split(",")
            output.data = apply_expression(blocks, bands, output.data)

        return output

    def point(
        self,
        lon: float,
        lat: float,
        bands: Union[Sequence[str], str] = None,
        expression: Optional[str] = "",
        band_expression: Optional[
            str
        ] = "",  # Expression for each band based on index names (b1, b2, ...)
        **kwargs: Any,
    ) -> List:
        """Read a pixel values from multiple bands,"""
        if isinstance(bands, str):
            bands = (bands,)

        if bands and expression:
            warnings.warn(
                "Both expression and bands passed; expression will overwrite bands parameter.",
                ExpressionMixingWarning,
            )

        if expression:
            bands = self.parse_expression(expression)

        if not bands:
            raise MissingBands(
                "bands must be passed either via expression or bands options."
            )

        def _reader(band: str, *args, **kwargs: Any) -> Dict:
            url = self._get_band_url(band)
            with self.reader(url, tms=self.tms, **self.reader_options) as cog:  # type: ignore
                return cog.point(*args, **kwargs)[0]  # We only return the firt value

        data = multi_values(
            bands, _reader, lon, lat, expression=band_expression, **kwargs,
        )

        values = [d for _, d in data.items()]
        if expression:
            blocks = expression.split(",")
            values = apply_expression(blocks, bands, values).tolist()

        return values

    def feature(
        self,
        shape: Dict,
        bands: Union[Sequence[str], str] = None,
        expression: Optional[str] = "",
        band_expression: Optional[
            str
        ] = "",  # Expression for each band based on index names
        **kwargs: Any,
    ) -> ImageData:
        """Read part of multiple bands."""
        if isinstance(bands, str):
            bands = (bands,)

        if bands and expression:
            warnings.warn(
                "Both expression and bands passed; expression will overwrite bands parameter.",
                ExpressionMixingWarning,
            )

        if expression:
            bands = self.parse_expression(expression)

        if not bands:
            raise MissingBands(
                "bands must be passed either via expression or bands options."
            )

        def _reader(band: str, *args: Any, **kwargs: Any) -> ImageData:
            url = self._get_band_url(band)
            with self.reader(url, tms=self.tms, **self.reader_options) as cog:  # type: ignore
                return cog.feature(*args, **kwargs)

        output = multi_arrays(
            bands, _reader, shape, expression=band_expression, **kwargs,
        )

        if expression:
            blocks = expression.split(",")
            output.data = apply_expression(blocks, bands, output.data)

        return output<|MERGE_RESOLUTION|>--- conflicted
+++ resolved
@@ -7,12 +7,6 @@
 from typing import Any, Coroutine, Dict, List, Optional, Sequence, Tuple, Type, Union
 
 import attr
-<<<<<<< HEAD
-import numpy
-
-
-from ..errors import ExpressionMixingWarning, MissingAssets, MissingBands
-=======
 from morecantile import Tile, TileMatrixSet
 
 from ..constants import WEB_MERCATOR_TMS
@@ -22,7 +16,6 @@
     MissingBands,
     TileOutsideBounds,
 )
->>>>>>> 5610b605
 from ..expression import apply_expression
 from ..models import ImageData, ImageStatistics, Info, Metadata, SpatialInfo
 from ..tasks import multi_arrays, multi_values
