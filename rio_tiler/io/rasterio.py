"""rio_tiler.io.rasterio: rio-tiler reader built on top Rasterio"""

import contextlib
import warnings
from typing import Any, Callable, Dict, List, Optional, Sequence, Union

import attr
import numpy
import rasterio
from affine import Affine
from morecantile import BoundingBox, Coords, Tile, TileMatrixSet
from morecantile.utils import _parse_tile_arg
from rasterio import transform
from rasterio.crs import CRS
from rasterio.features import bounds as featureBounds
from rasterio.features import geometry_mask
from rasterio.io import DatasetReader, DatasetWriter, MemoryFile
from rasterio.rio.overview import get_maximum_overview_level
from rasterio.transform import from_bounds as transform_from_bounds
from rasterio.vrt import WarpedVRT
from rasterio.warp import calculate_default_transform
from rasterio.windows import Window
from rasterio.windows import from_bounds as window_from_bounds

from rio_tiler import reader
from rio_tiler.constants import WEB_MERCATOR_TMS, WGS84_CRS
from rio_tiler.errors import (
    ExpressionMixingWarning,
    NoOverviewWarning,
    PointOutsideBounds,
    TileOutsideBounds,
)
from rio_tiler.expression import parse_expression
from rio_tiler.io.base import BaseReader
from rio_tiler.models import BandStatistics, ImageData, Info, PointData
<<<<<<< HEAD
from rio_tiler.types import BBox, DataMaskType, Indexes, NumType, RIOResampling
=======
from rio_tiler.types import BBox, Indexes, NumType
>>>>>>> a5502ce6
from rio_tiler.utils import create_cutline, has_alpha_band, has_mask_band


@attr.s
class Reader(BaseReader):
    """Rasterio Reader.

    Attributes:
        input (str): dataset path.
        dataset (rasterio.io.DatasetReader or rasterio.io.DatasetWriter or rasterio.vrt.WarpedVRT, optional): Rasterio dataset.
        tms (morecantile.TileMatrixSet, optional): TileMatrixSet grid definition. Defaults to `WebMercatorQuad`.
        geographic_crs (rasterio.crs.CRS, optional): CRS to use as geographic coordinate system. Defaults to WGS84.
        colormap (dict, optional): Overwrite internal colormap.
        options (dict, optional): Options to forward to low-level reader methods.

    Examples:
        >>> with Reader(src_path) as src:
            src.tile(...)

        >>> # Set global options
            with Reader(src_path, options={"unscale": True, "nodata": 0}) as src:
                src.tile(...)

        >>> with rasterio.open(src_path) as src_dst:
                with WarpedVRT(src_dst, ...) as vrt_dst:
                    with Reader(None, dataset=vrt_dst) as src:
                        src.tile(...)

        >>> with rasterio.open(src_path) as src_dst:
                with Reader(None, dataset=src_dst) as src:
                    src.tile(...)

    """

    input: str = attr.ib()
    dataset: Union[DatasetReader, DatasetWriter, MemoryFile, WarpedVRT] = attr.ib(
        default=None
    )

    tms: TileMatrixSet = attr.ib(default=WEB_MERCATOR_TMS)
    geographic_crs: CRS = attr.ib(default=WGS84_CRS)

    colormap: Dict = attr.ib(default=None)

    options: reader.Options = attr.ib()

    # Context Manager to handle rasterio open/close
    _ctx_stack = attr.ib(init=False, factory=contextlib.ExitStack)
    _minzoom: int = attr.ib(init=False, default=None)
    _maxzoom: int = attr.ib(init=False, default=None)

    @options.default
    def _options_default(self):
        return {}

    def __attrs_post_init__(self):
        """Define _kwargs, open dataset and get info."""
        if not self.dataset:
            self.dataset = self._ctx_stack.enter_context(rasterio.open(self.input))

        if self.dataset.gcps[0]:
            vrt_options = {
                "src_crs": self.dataset.gcps[1],
                "src_transform": transform.from_gcps(self.dataset.gcps[0]),
            }

            self.dataset = self._ctx_stack.enter_context(
                WarpedVRT(self.dataset, **vrt_options)
            )

        self.bounds = tuple(self.dataset.bounds)
        self.crs = self.dataset.crs

        if self.colormap is None:
            self._get_colormap()

        if min(
            self.dataset.width, self.dataset.height
        ) > 512 and not self.dataset.overviews(1):
            warnings.warn(
                "The dataset has no Overviews. rio-tiler performances might be impacted.",
                NoOverviewWarning,
            )

    def close(self):
        """Close rasterio dataset."""
        self._ctx_stack.close()

    def __exit__(self, exc_type, exc_value, traceback):
        """Support using with Context Managers."""
        self.close()

    def _dst_geom_in_tms_crs(self):
        """Return dataset info in TMS projection."""
        if self.crs != self.tms.rasterio_crs:
            dst_affine, w, h = calculate_default_transform(
                self.crs,
                self.tms.rasterio_crs,
                self.dataset.width,
                self.dataset.height,
                *self.dataset.bounds,
            )
        else:
            dst_affine = list(self.dataset.transform)
            w = self.dataset.width
            h = self.dataset.height

        return dst_affine, w, h

    def get_minzoom(self) -> int:
        """Define dataset minimum zoom level."""
        if self._minzoom is None:
            # We assume the TMS tilesize to be constant over all matrices
            # ref: https://github.com/OSGeo/gdal/blob/dc38aa64d779ecc45e3cd15b1817b83216cf96b8/gdal/frmts/gtiff/cogdriver.cpp#L274
            tilesize = self.tms.tileMatrix[0].tileWidth

            try:
                dst_affine, w, h = self._dst_geom_in_tms_crs()

                # The minzoom is defined by the resolution of the maximum theoretical overview level
                # We assume `tilesize`` is the smallest overview size
                overview_level = get_maximum_overview_level(w, h, minsize=tilesize)

                # Get the resolution of the overview
                resolution = max(abs(dst_affine[0]), abs(dst_affine[4]))
                ovr_resolution = resolution * (2**overview_level)

                # Find what TMS matrix match the overview resolution
                self._minzoom = self.tms.zoom_for_res(ovr_resolution)

            except:  # noqa
                # if we can't get max zoom from the dataset we default to TMS maxzoom
                warnings.warn(
                    "Cannot determine minzoom based on dataset information, will default to TMS minzoom.",
                    UserWarning,
                )
                self._minzoom = self.tms.minzoom

        return self._minzoom

    def get_maxzoom(self) -> int:
        """Define dataset maximum zoom level."""
        if self._maxzoom is None:
            try:
                dst_affine, _, _ = self._dst_geom_in_tms_crs()

                # The maxzoom is defined by finding the minimum difference between
                # the raster resolution and the zoom level resolution
                resolution = max(abs(dst_affine[0]), abs(dst_affine[4]))
                self._maxzoom = self.tms.zoom_for_res(resolution)

            except:  # noqa
                # if we can't get min/max zoom from the dataset we default to TMS maxzoom
                warnings.warn(
                    "Cannot determine maxzoom based on dataset information, will default to TMS maxzoom.",
                    UserWarning,
                )
                self._maxzoom = self.tms.maxzoom

        return self._maxzoom

    @property
    def minzoom(self):
        """Return dataset minzoom."""
        return self.get_minzoom()

    @property
    def maxzoom(self):
        """Return dataset maxzoom."""
        return self.get_maxzoom()

    def _get_colormap(self):
        """Retrieve the internal colormap."""
        try:
            self.colormap = self.dataset.colormap(1)
        except ValueError:
            self.colormap = {}
            pass

    def info(self) -> Info:
        """Return Dataset info."""

        def _get_descr(ix):
            """Return band description."""
            return self.dataset.descriptions[ix - 1] or ""

        if self.options.get("nodata", self.dataset.nodata) is not None:
            nodata_type = "Nodata"
        elif has_alpha_band(self.dataset):
            nodata_type = "Alpha"
        elif has_mask_band(self.dataset):
            nodata_type = "Mask"
        else:
            nodata_type = "None"

        meta = {
            "bounds": self.geographic_bounds,
            "minzoom": self.minzoom,
            "maxzoom": self.maxzoom,
            "band_metadata": [
                (f"b{ix}", self.dataset.tags(ix)) for ix in self.dataset.indexes
            ],
            "band_descriptions": [
                (f"b{ix}", _get_descr(ix)) for ix in self.dataset.indexes
            ],
            "dtype": self.dataset.meta["dtype"],
            "colorinterp": [
                self.dataset.colorinterp[ix - 1].name for ix in self.dataset.indexes
            ],
            "nodata_type": nodata_type,
            # additional info (not in default model)
            "driver": self.dataset.driver,
            "count": self.dataset.count,
            "width": self.dataset.width,
            "height": self.dataset.height,
            "overviews": self.dataset.overviews(1),
        }
        if self.dataset.scales[0] and self.dataset.offsets[0]:
            meta.update(
                {"scale": self.dataset.scales[0], "offset": self.dataset.offsets[0]}
            )

        if self.colormap:
            meta.update({"colormap": self.colormap})

        if nodata_type == "Nodata":
            meta.update(
                {"nodata_value": self.options.get("nodata", self.dataset.nodata)}
            )

        return Info(**meta)

    def statistics(
        self,
        categorical: bool = False,
        categories: Optional[List[float]] = None,
        percentiles: Optional[List[int]] = None,
        hist_options: Optional[Dict] = None,
        max_size: int = 1024,
        indexes: Optional[Indexes] = None,
        expression: Optional[str] = None,
        **kwargs: Any,
    ) -> Dict[str, BandStatistics]:
        """Return bands statistics from a dataset.

        Args:
            categorical (bool): treat input data as categorical data. Defaults to False.
            categories (list of numbers, optional): list of categories to return value for.
            percentiles (list of numbers, optional): list of percentile values to calculate. Defaults to `[2, 98]`.
            hist_options (dict, optional): Options to forward to numpy.histogram function.
            max_size (int, optional): Limit the size of the longest dimension of the dataset read, respecting bounds X/Y aspect ratio. Defaults to 1024.
            kwargs (optional): Options to forward to `self.read`.

        Returns:
            Dict[str, rio_tiler.models.BandStatistics]: bands statistics.

        """
        kwargs = {**self.options, **kwargs}

        data = self.read(
            max_size=max_size, indexes=indexes, expression=expression, **kwargs
        )
        return data.statistics(
            categorical=categorical,
            categories=categories,
            percentiles=percentiles,
            hist_options=hist_options,
        )

    def tile(
        self,
        tile_x: int,
        tile_y: int,
        tile_z: int,
        tilesize: int = 256,
        indexes: Optional[Indexes] = None,
        expression: Optional[str] = None,
        buffer: Optional[float] = None,
        **kwargs: Any,
    ) -> ImageData:
        """Read a Web Map tile from a Dataset.

        Args:
            tile_x (int): Tile's horizontal index.
            tile_y (int): Tile's vertical index.
            tile_z (int): Tile's zoom level index.
            tilesize (int, optional): Output image size. Defaults to `256`.
            indexes (int or sequence of int, optional): Band indexes.
            expression (str, optional): rio-tiler expression (e.g. b1/b2+b3).
            buffer (float, optional): Buffer on each side of the given tile. It must be a multiple of `0.5`. Output **tilesize** will be expanded to `tilesize + 2 * tile_buffer` (e.g 0.5 = 257x257, 1.0 = 258x258).
            kwargs (optional): Options to forward to the `Reader.part` method.

        Returns:
            rio_tiler.models.ImageData: ImageData instance with data, mask and tile spatial info.

        """
        if not self.tile_exists(tile_x, tile_y, tile_z):
            raise TileOutsideBounds(
                f"Tile {tile_z}/{tile_x}/{tile_y} is outside {self.input} bounds"
            )

        tile_bounds = self.tms.xy_bounds(Tile(x=tile_x, y=tile_y, z=tile_z))

        return self.part(
            tile_bounds,
            dst_crs=self.tms.rasterio_crs,
            bounds_crs=None,
            height=tilesize,
            width=tilesize,
            max_size=None,
            indexes=indexes,
            expression=expression,
            buffer=buffer,
            **kwargs,
        )

    def part(
        self,
        bbox: BBox,
        dst_crs: Optional[CRS] = None,
        bounds_crs: CRS = WGS84_CRS,
        indexes: Optional[Union[int, Sequence]] = None,
        expression: Optional[str] = None,
        max_size: Optional[int] = None,
        height: Optional[int] = None,
        width: Optional[int] = None,
        buffer: Optional[float] = None,
        **kwargs: Any,
    ) -> ImageData:
        """Read part of a Dataset.

        Args:
            bbox (tuple): Output bounds (left, bottom, right, top) in target crs ("dst_crs").
            dst_crs (rasterio.crs.CRS, optional): Overwrite target coordinate reference system.
            bounds_crs (rasterio.crs.CRS, optional): Bounds Coordinate Reference System. Defaults to `epsg:4326`.
            indexes (sequence of int or int, optional): Band indexes.
            expression (str, optional): rio-tiler expression (e.g. b1/b2+b3).
            max_size (int, optional): Limit the size of the longest dimension of the dataset read, respecting bounds X/Y aspect ratio.
            height (int, optional): Output height of the array.
            width (int, optional): Output width of the array.
            buffer (float, optional): Buffer on each side of the given aoi. It must be a multiple of `0.5`. Output **image size** will be expanded to `output imagesize + 2 * buffer` (e.g 0.5 = 257x257, 1.0 = 258x258).
            kwargs (optional): Options to forward to the `rio_tiler.reader.part` function.

        Returns:
            rio_tiler.models.ImageData: ImageData instance with data, mask and input spatial info.

        """
        kwargs = {**self.options, **kwargs}

        if indexes and expression:
            warnings.warn(
                "Both expression and indexes passed; expression will overwrite indexes parameter.",
                ExpressionMixingWarning,
            )

        if expression:
            indexes = parse_expression(expression)

        if not dst_crs:
            dst_crs = bounds_crs

        img = reader.part(
            self.dataset,
            bbox,
            max_size=max_size,
            width=width,
            height=height,
            bounds_crs=bounds_crs,
            dst_crs=dst_crs,
            indexes=indexes,
            buffer=buffer,
            **kwargs,
        )
        img.assets = [self.input]

        if expression:
            return img.apply_expression(expression)

        return img

    def preview(
        self,
        indexes: Optional[Indexes] = None,
        expression: Optional[str] = None,
        max_size: int = 1024,
        height: Optional[int] = None,
        width: Optional[int] = None,
        **kwargs: Any,
    ) -> ImageData:
        """Return a preview of a Dataset.

        Args:
            indexes (sequence of int or int, optional): Band indexes.
            expression (str, optional): rio-tiler expression (e.g. b1/b2+b3).
            max_size (int, optional): Limit the size of the longest dimension of the dataset read, respecting bounds X/Y aspect ratio. Defaults to 1024.
            height (int, optional): Output height of the array.
            width (int, optional): Output width of the array.
            kwargs (optional): Options to forward to the `self.read` method.

        Returns:
            rio_tiler.models.ImageData: ImageData instance with data, mask and input spatial info.

        """
        return self.read(
            indexes=indexes,
            expression=expression,
            max_size=max_size,
            height=height,
            width=width,
            **kwargs,
        )

    def point(
        self,
        lon: float,
        lat: float,
        coord_crs: CRS = WGS84_CRS,
        indexes: Optional[Indexes] = None,
        expression: Optional[str] = None,
        **kwargs: Any,
    ) -> PointData:
        """Read a pixel value from a Dataset.

        Args:
            lon (float): Longitude.
            lat (float): Latitude.
            coord_crs (rasterio.crs.CRS, optional): Coordinate Reference System of the input coords. Defaults to `epsg:4326`.
            indexes (sequence of int or int, optional): Band indexes.
            expression (str, optional): rio-tiler expression (e.g. b1/b2+b3).
            kwargs (optional): Options to forward to the `rio_tiler.reader.point` function.

        Returns:
            PointData

        """
        kwargs = {**self.options, **kwargs}

        if indexes and expression:
            warnings.warn(
                "Both expression and indexes passed; expression will overwrite indexes parameter.",
                ExpressionMixingWarning,
            )

        if expression:
            indexes = parse_expression(expression)

        pt = reader.point(
            self.dataset, (lon, lat), indexes=indexes, coord_crs=coord_crs, **kwargs
        )
        pt.assets = [self.input]

        if expression:
            return pt.apply_expression(expression)

        return pt

    def feature(
        self,
        shape: Dict,
        dst_crs: Optional[CRS] = None,
        shape_crs: CRS = WGS84_CRS,
        indexes: Optional[Indexes] = None,
        expression: Optional[str] = None,
        max_size: Optional[int] = None,
        height: Optional[int] = None,
        width: Optional[int] = None,
        buffer: Optional[NumType] = None,
        **kwargs: Any,
    ) -> ImageData:
        """Read part of a Dataset defined by a geojson feature.

        Args:
            shape (dict): Valid GeoJSON feature.
            dst_crs (rasterio.crs.CRS, optional): Overwrite target coordinate reference system.
            shape_crs (rasterio.crs.CRS, optional): Input geojson coordinate reference system. Defaults to `epsg:4326`.
            indexes (sequence of int or int, optional): Band indexes.
            expression (str, optional): rio-tiler expression (e.g. b1/b2+b3).
            max_size (int, optional): Limit the size of the longest dimension of the dataset read, respecting bounds X/Y aspect ratio.
            height (int, optional): Output height of the array.
            width (int, optional): Output width of the array.
            buffer (int or float, optional): Buffer on each side of the given aoi. It must be a multiple of `0.5`. Output **image size** will be expanded to `output imagesize + 2 * buffer` (e.g 0.5 = 257x257, 1.0 = 258x258).
            kwargs (optional): Options to forward to the `Reader.part` method.

        Returns:
            rio_tiler.models.ImageData: ImageData instance with data, mask and input spatial info.

        """
        if not dst_crs:
            dst_crs = shape_crs

        # Get BBOX of the polygon
        bbox = featureBounds(shape)

        cutline = create_cutline(self.dataset, shape, geometry_crs=shape_crs)
        vrt_options = kwargs.pop("vrt_options", {})
        vrt_options.update({"cutline": cutline})

        return self.part(
            bbox,
            dst_crs=dst_crs,
            bounds_crs=shape_crs,
            indexes=indexes,
            expression=expression,
            max_size=max_size,
            width=width,
            height=height,
            vrt_options=vrt_options,
            buffer=buffer,
            **kwargs,
        )

    def read(
        self,
        indexes: Optional[Indexes] = None,
        expression: Optional[str] = None,
        **kwargs: Any,
    ) -> ImageData:
        """Read the Dataset.

        Args:
            indexes (sequence of int or int, optional): Band indexes.
            expression (str, optional): rio-tiler expression (e.g. b1/b2+b3).
            kwargs (optional): Options to forward to the `rio_tiler.reader.read` function.

        Returns:
            rio_tiler.models.ImageData: ImageData instance with data, mask and input spatial info.

        """
        kwargs = {**self.options, **kwargs}

        if indexes and expression:
            warnings.warn(
                "Both expression and indexes passed; expression will overwrite indexes parameter.",
                ExpressionMixingWarning,
            )

        if expression:
            indexes = parse_expression(expression)

        img = reader.read(self.dataset, indexes=indexes, **kwargs)
        img.assets = [self.input]

        if expression:
            return img.apply_expression(expression)

        return img


@attr.s
class LocalTileMatrixSet:
    """Fake TMS for non-geo image."""

    width: int = attr.ib()
    height: int = attr.ib()
    tile_size: int = attr.ib(default=256)

    minzoom: int = attr.ib(init=False, default=0)
    maxzoom: int = attr.ib(init=False)

    rasterio_crs: CRS = attr.ib(init=False, default=None)

    @maxzoom.default
    def _maxzoom(self):
        return get_maximum_overview_level(
            self.width,
            self.height,
            minsize=self.tile_size,
        )

    def _ul(self, *tile: Tile) -> Coords:
        """Return the upper left coordinate of the (x, y, z) tile."""
        t = _parse_tile_arg(*tile)

        res = 2.0 ** (self.maxzoom - t.z)
        xcoord = self.tile_size * t.x * res
        ycoord = self.tile_size * t.y * res

        return Coords(xcoord, ycoord)

    def xy_bounds(self, *tile: Tile) -> BoundingBox:
        """Return the bounding box of the (x, y, z) tile"""
        t = _parse_tile_arg(*tile)
        left, top = self._ul(t)
        right, bottom = self._ul(Tile(t.x + 1, t.y + 1, t.z))
        return BoundingBox(left, bottom, right, top)


@attr.s
class ImageReader(Reader):
    """Non Geo Image Reader"""

    tms: TileMatrixSet = attr.ib(init=False)

    crs: CRS = attr.ib(init=False, default=None)
    geographic_crs: CRS = attr.ib(init=False, default=None)

    transform: Affine = attr.ib(init=False)

    def __attrs_post_init__(self):
        """Define _kwargs, open dataset and get info."""

        if not self.dataset:
            self.dataset = self._ctx_stack.enter_context(rasterio.open(self.input))

        height, width = self.dataset.height, self.dataset.width
        self.bounds = (0, height, width, 0)
        self.transform = transform_from_bounds(*self.bounds, width=width, height=height)

        self.tms = LocalTileMatrixSet(width=width, height=height)
        self._minzoom = self.tms.minzoom
        self._maxzoom = self.tms.maxzoom

        if self.colormap is None:
            self._get_colormap()

        if min(
            self.dataset.width, self.dataset.height
        ) > 512 and not self.dataset.overviews(1):
            warnings.warn(
                "The dataset has no Overviews. rio-tiler performances might be impacted.",
                NoOverviewWarning,
            )

    def tile(  # type: ignore
        self,
        tile_x: int,
        tile_y: int,
        tile_z: int,
        tilesize: int = 256,
        indexes: Optional[Indexes] = None,
        expression: Optional[str] = None,
        force_binary_mask: bool = True,
        resampling_method: RIOResampling = "nearest",
        unscale: bool = False,
        post_process: Optional[
            Callable[[numpy.ma.MaskedArray], numpy.ma.MaskedArray]
        ] = None,
    ) -> ImageData:
        """Read a Web Map tile from an Image.

        Args:
            tile_x (int): Tile's horizontal index.
            tile_y (int): Tile's vertical index.
            tile_z (int): Tile's zoom level index.
            tilesize (int, optional): Output image size. Defaults to `256`.
            indexes (int or sequence of int, optional): Band indexes.
            expression (str, optional): rio-tiler expression (e.g. b1/b2+b3).
            force_binary_mask (bool, optional): Cast returned mask to binary values (0 or 255). Defaults to `True`.
            resampling_method (RIOResampling, optional): RasterIO resampling algorithm. Defaults to `nearest`.
            unscale (bool, optional): Apply 'scales' and 'offsets' on output data value. Defaults to `False`.
            post_process (callable, optional): Function to apply on output data and mask values.

        Returns:
            rio_tiler.models.ImageData: ImageData instance with data, mask and tile spatial info.

        """
        if not self.tile_exists(tile_x, tile_y, tile_z):
            raise TileOutsideBounds(
                f"Tile {tile_z}/{tile_x}/{tile_y} is outside {self.input} bounds"
            )

        tile_bounds = self.tms.xy_bounds(Tile(x=tile_x, y=tile_y, z=tile_z))

        return self.part(
            tile_bounds,
            height=tilesize,
            width=tilesize,
            max_size=None,
            indexes=indexes,
            expression=expression,
            force_binary_mask=force_binary_mask,
            resampling_method=resampling_method,
            unscale=unscale,
            post_process=post_process,
        )

    def part(  # type: ignore
        self,
        bbox: BBox,
        indexes: Optional[Union[int, Sequence]] = None,
        expression: Optional[str] = None,
        max_size: Optional[int] = None,
        height: Optional[int] = None,
        width: Optional[int] = None,
        force_binary_mask: bool = True,
        resampling_method: RIOResampling = "nearest",
        unscale: bool = False,
        post_process: Optional[
            Callable[[numpy.ma.MaskedArray], numpy.ma.MaskedArray]
        ] = None,
    ) -> ImageData:
        """Read part of an Image.

        Args:
            bbox (tuple): Output bounds (left, bottom, right, top).
            indexes (sequence of int or int, optional): Band indexes.
            expression (str, optional): rio-tiler expression (e.g. b1/b2+b3).
            max_size (int, optional): Limit the size of the longest dimension of the dataset read, respecting bounds X/Y aspect ratio.
            height (int, optional): Output height of the array.
            width (int, optional): Output width of the array.
            force_binary_mask (bool, optional): Cast returned mask to binary values (0 or 255). Defaults to `True`.
            resampling_method (RIOResampling, optional): RasterIO resampling algorithm. Defaults to `nearest`.
            unscale (bool, optional): Apply 'scales' and 'offsets' on output data value. Defaults to `False`.
            post_process (callable, optional): Function to apply on output data and mask values.

        Returns:
            rio_tiler.models.ImageData: ImageData instance with data, mask and input spatial info.

        """
        if indexes and expression:
            warnings.warn(
                "Both expression and indexes passed; expression will overwrite indexes parameter.",
                ExpressionMixingWarning,
            )

        if expression:
            indexes = parse_expression(expression)

        window = window_from_bounds(*bbox, transform=self.transform)
        img = reader.read(
            self.dataset,
            window=window,
            max_size=max_size,
            width=width,
            height=height,
            indexes=indexes,
            force_binary_mask=force_binary_mask,
            resampling_method=resampling_method,
            unscale=unscale,
            post_process=post_process,
        )
        img.assets = [self.input]

        if expression:
            return img.apply_expression(expression)

        return img

    def point(  # type: ignore
        self,
        x: float,
        y: float,
        indexes: Optional[Indexes] = None,
        expression: Optional[str] = None,
        unscale: bool = False,
        post_process: Optional[
            Callable[[numpy.ma.MaskedArray], numpy.ma.MaskedArray]
        ] = None,
    ) -> PointData:
        """Read a pixel value from an Image.

        Args:
            lon (float): X coordinate.
            lat (float): Y coordinate.
            indexes (sequence of int or int, optional): Band indexes.
            expression (str, optional): rio-tiler expression (e.g. b1/b2+b3).
            unscale (bool, optional): Apply 'scales' and 'offsets' on output data value. Defaults to `False`.
            post_process (callable, optional): Function to apply on output data and mask values.

        Returns:
            PointData

        """
        if not ((0 <= x < self.dataset.width) and (0 <= y < self.dataset.height)):
            raise PointOutsideBounds("Point is outside dataset bounds")

        img = self.read(
            indexes=indexes,
            expression=expression,
            unscale=unscale,
            post_process=post_process,
            window=Window(col_off=x, row_off=y, width=1, height=1),
        )

        return PointData(
            img.array[:, 0, 0],
            assets=img.assets,
            coordinates=self.dataset.xy(x, y),
            crs=self.dataset.crs,
            band_names=img.band_names,
        )

    def feature(  # type: ignore
        self,
        shape: Dict,
        indexes: Optional[Indexes] = None,
        expression: Optional[str] = None,
        max_size: Optional[int] = None,
        height: Optional[int] = None,
        width: Optional[int] = None,
        force_binary_mask: bool = True,
        resampling_method: RIOResampling = "nearest",
        unscale: bool = False,
        post_process: Optional[
            Callable[[numpy.ma.MaskedArray], numpy.ma.MaskedArray]
        ] = None,
    ) -> ImageData:
        """Read part of an Image defined by a geojson feature."""
        bbox = featureBounds(shape)

        # If Image Origin is top Left (non-geo) we need to invert the bbox
        bbox = [bbox[0], bbox[3], bbox[2], bbox[1]]

        img = self.part(
            bbox,
            indexes=indexes,
            max_size=max_size,
            height=height,
            width=width,
            force_binary_mask=force_binary_mask,
            resampling_method=resampling_method,
            unscale=unscale,
            post_process=post_process,
        )

        shape = shape.get("geometry", shape)
        img.array.mask = geometry_mask([shape], (img.height, img.width), self.transform)

        return img<|MERGE_RESOLUTION|>--- conflicted
+++ resolved
@@ -33,11 +33,7 @@
 from rio_tiler.expression import parse_expression
 from rio_tiler.io.base import BaseReader
 from rio_tiler.models import BandStatistics, ImageData, Info, PointData
-<<<<<<< HEAD
-from rio_tiler.types import BBox, DataMaskType, Indexes, NumType, RIOResampling
-=======
-from rio_tiler.types import BBox, Indexes, NumType
->>>>>>> a5502ce6
+from rio_tiler.types import BBox, Indexes, NumType, RIOResampling
 from rio_tiler.utils import create_cutline, has_alpha_band, has_mask_band
 
 
