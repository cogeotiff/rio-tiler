"""rio_tiler.io.xarray: Xarray Reader."""
from __future__ import annotations

import warnings
from typing import Any, Dict, List, Optional

import attr
from morecantile import Tile, TileMatrixSet
from rasterio.crs import CRS
from rasterio.enums import Resampling
from rasterio.rio.overview import get_maximum_overview_level
from rasterio.transform import from_bounds, rowcol
from rasterio.warp import calculate_default_transform
from rasterio.warp import transform as transform_coords

from rio_tiler.constants import WEB_MERCATOR_TMS, WGS84_CRS
from rio_tiler.errors import PointOutsideBounds, TileOutsideBounds
from rio_tiler.io.base import BaseReader
from rio_tiler.models import BandStatistics, ImageData, Info, PointData
from rio_tiler.types import BBox, WarpResampling
from rio_tiler.utils import _validate_shape_input

try:
    import xarray
except ImportError:  # pragma: nocover
    xarray = None  # type: ignore

try:
    import rioxarray
except ImportError:  # pragma: nocover
    rioxarray = None  # type: ignore


@attr.s
class XarrayReader(BaseReader):
    """Xarray Reader.

    Attributes:
        dataset (xarray.DataArray): Xarray DataArray dataset.
        tms (morecantile.TileMatrixSet, optional): TileMatrixSet grid definition. Defaults to `WebMercatorQuad`.
        geographic_crs (rasterio.crs.CRS, optional): CRS to use as geographic coordinate system. Defaults to WGS84.

    Examples:
        >>> ds = xarray.open_dataset(
                "https://pangeo.blob.core.windows.net/pangeo-public/daymet-rio-tiler/na-wgs84.zarr",
                engine="zarr",
                decode_coords="all",
                consolidated=True,
            )
            da = ds["tmax"]

            with XarrayReader(da) as dst:
                img = dst.tile(...)

    """

    input: xarray.DataArray = attr.ib()

    tms: TileMatrixSet = attr.ib(default=WEB_MERCATOR_TMS)
    geographic_crs: CRS = attr.ib(default=WGS84_CRS)

    _minzoom: int = attr.ib(init=False, default=None)
    _maxzoom: int = attr.ib(init=False, default=None)

    _dims: List = attr.ib(init=False, factory=list)

    def __attrs_post_init__(self):
        """Set bounds and CRS."""
        assert xarray is not None, "xarray must be installed to use XarrayReader"
        assert rioxarray is not None, "rioxarray must be installed to use XarrayReader"

        self.bounds = tuple(self.input.rio.bounds())
        self.crs = self.input.rio.crs

        self._dims = [
            d
            for d in self.input.dims
            if d not in [self.input.rio.x_dim, self.input.rio.y_dim]
        ]

    def _dst_geom_in_tms_crs(self):
        """Return dataset info in TMS projection."""
        tms_crs = self.tms.rasterio_crs
        if self.crs != tms_crs:
            dst_affine, w, h = calculate_default_transform(
                self.crs,
                tms_crs,
                self.input.rio.width,
                self.input.rio.height,
                *self.bounds,
            )
        else:
            dst_affine = list(self.input.rio.transform())
            w = self.input.rio.width
            h = self.input.rio.height

        return dst_affine, w, h

    def get_minzoom(self) -> int:
        """Define dataset minimum zoom level."""
        if self._minzoom is None:
            # We assume the TMS tilesize to be constant over all matrices
            # ref: https://github.com/OSGeo/gdal/blob/dc38aa64d779ecc45e3cd15b1817b83216cf96b8/gdal/frmts/gtiff/cogdriver.cpp#L274
            tilesize = self.tms.tileMatrices[0].tileWidth

            try:
                dst_affine, w, h = self._dst_geom_in_tms_crs()

                # The minzoom is defined by the resolution of the maximum theoretical overview level
                # We assume `tilesize`` is the smallest overview size
                overview_level = get_maximum_overview_level(w, h, minsize=tilesize)

                # Get the resolution of the overview
                resolution = max(abs(dst_affine[0]), abs(dst_affine[4]))
                ovr_resolution = resolution * (2**overview_level)

                # Find what TMS matrix match the overview resolution
                self._minzoom = self.tms.zoom_for_res(ovr_resolution)

            except:  # noqa
                # if we can't get min/max zoom from the dataset we default to TMS maxzoom
                warnings.warn(
                    "Cannot determine maxzoom based on dataset information, will default to TMS maxzoom.",
                    UserWarning,
                )
                self._minzoom = self.tms.maxzoom

        return self._minzoom

    def get_maxzoom(self) -> int:
        """Define dataset maximum zoom level."""
        if self._maxzoom is None:
            try:
                dst_affine, _, _ = self._dst_geom_in_tms_crs()

                # The maxzoom is defined by finding the minimum difference between
                # the raster resolution and the zoom level resolution
                resolution = max(abs(dst_affine[0]), abs(dst_affine[4]))
                self._maxzoom = self.tms.zoom_for_res(resolution)

            except:  # noqa
                # if we can't get min/max zoom from the dataset we default to TMS maxzoom
                warnings.warn(
                    "Cannot determine maxzoom based on dataset information, will default to TMS maxzoom.",
                    UserWarning,
                )
                self._maxzoom = self.tms.maxzoom

        return self._maxzoom

    @property
    def minzoom(self):
        """Return dataset minzoom."""
        return self.get_minzoom()

    @property
    def maxzoom(self):
        """Return dataset maxzoom."""
        return self.get_maxzoom()

    def info(self) -> Info:
        """Return xarray.DataArray info."""
        bands = [str(band) for d in self._dims for band in self.input[d].values]
        metadata = [band.attrs for d in self._dims for band in self.input[d]]

        meta = {
            "bounds": self.geographic_bounds,
            "minzoom": self.minzoom,
            "maxzoom": self.maxzoom,
            "band_metadata": [(f"b{ix}", v) for ix, v in enumerate(metadata, 1)],
            "band_descriptions": [(f"b{ix}", v) for ix, v in enumerate(bands, 1)],
            "dtype": str(self.input.dtype),
            "nodata_type": "Nodata" if self.input.rio.nodata is not None else "None",
            "name": self.input.name,
            "count": self.input.rio.count,
            "width": self.input.rio.width,
            "height": self.input.rio.height,
            "attrs": self.input.attrs,
        }
        return Info(**meta)

    def statistics(
        self,
        categorical: bool = False,
        categories: Optional[List[float]] = None,
        percentiles: Optional[List[int]] = None,
        hist_options: Optional[Dict] = None,
        max_size: int = 1024,
        **kwargs: Any,
    ) -> Dict[str, BandStatistics]:
        """Return bands statistics from a dataset."""
        raise NotImplementedError

    def tile(
        self,
        tile_x: int,
        tile_y: int,
        tile_z: int,
        tilesize: int = 256,
        resampling_method: WarpResampling = "nearest",
        auto_expand: bool = True,
    ) -> ImageData:
        """Read a Web Map tile from a dataset.

        Args:
            tile_x (int): Tile's horizontal index.
            tile_y (int): Tile's vertical index.
            tile_z (int): Tile's zoom level index.
            tilesize (int, optional): Output image size. Defaults to `256`.
            resampling_method (WarpResampling, optional): WarpKernel resampling algorithm. Defaults to `nearest`.
            auto_expand (boolean, optional): When True, rioxarray's clip_box will expand clip search if only 1D raster found with clip. When False, will throw `OneDimensionalRaster` error if only 1 x or y data point is found. Defaults to True.

        Returns:
            rio_tiler.models.ImageData: ImageData instance with data, mask and tile spatial info.

        """
        if not self.tile_exists(tile_x, tile_y, tile_z):
            raise TileOutsideBounds(
                f"Tile {tile_z}/{tile_x}/{tile_y} is outside bounds"
            )

        tile_bounds = self.tms.xy_bounds(Tile(x=tile_x, y=tile_y, z=tile_z))
        dst_crs = self.tms.rasterio_crs

        # Create source array by clipping the xarray dataset to extent of the tile.
<<<<<<< HEAD
        ds = self.input.rio.clip_box(*tile_bounds, crs=dst_crs)
=======
        ds = self.input.rio.clip_box(
            *tile_bounds,
            crs=self.tms.rasterio_crs,
            auto_expand=auto_expand,
        )
>>>>>>> b6b077d2
        ds = ds.rio.reproject(
            dst_crs,
            shape=(tilesize, tilesize),
            transform=from_bounds(*tile_bounds, height=tilesize, width=tilesize),
            resampling=Resampling[resampling_method],
        )

        # Forward valid_min/valid_max to the ImageData object
        minv, maxv = ds.attrs.get("valid_min"), ds.attrs.get("valid_max")
        stats = None
        if minv is not None and maxv is not None:
            stats = ((minv, maxv),) * ds.rio.count

        band_names = [str(band) for d in self._dims for band in self.input[d].values]

        return ImageData(
            ds.data,
            bounds=tile_bounds,
            crs=dst_crs,
            dataset_statistics=stats,
            band_names=band_names,
        )

    def part(
        self,
        bbox: BBox,
        dst_crs: Optional[CRS] = None,
        bounds_crs: CRS = WGS84_CRS,
        resampling_method: WarpResampling = "nearest",
        auto_expand: bool = True,
    ) -> ImageData:
        """Read part of a dataset.

        Args:
            bbox (tuple): Output bounds (left, bottom, right, top) in target crs ("dst_crs").
            dst_crs (rasterio.crs.CRS, optional): Overwrite target coordinate reference system.
            bounds_crs (rasterio.crs.CRS, optional): Bounds Coordinate Reference System. Defaults to `epsg:4326`.
            resampling_method (WarpResampling, optional): WarpKernel resampling algorithm. Defaults to `nearest`.
            auto_expand (boolean, optional): When True, rioxarray's clip_box will expand clip search if only 1D raster found with clip. When False, will throw `OneDimensionalRaster` error if only 1 x or y data point is found. Defaults to True.

        Returns:
            rio_tiler.models.ImageData: ImageData instance with data, mask and input spatial info.

        """
        dst_crs = dst_crs or bounds_crs
        ds = self.input.rio.clip_box(
            *bbox,
            crs=bounds_crs,
            auto_expand=auto_expand,
        )

        if dst_crs != self.crs:
            dst_transform, w, h = calculate_default_transform(
                self.crs,
                dst_crs,
                ds.rio.width,
                ds.rio.height,
                *ds.rio.bounds(),
            )
            ds = ds.rio.reproject(
                dst_crs,
                shape=(h, w),
                transform=dst_transform,
                resampling=Resampling[resampling_method],
            )

        # Forward valid_min/valid_max to the ImageData object
        minv, maxv = ds.attrs.get("valid_min"), ds.attrs.get("valid_max")
        stats = None
        if minv is not None and maxv is not None:
            stats = ((minv, maxv),) * ds.rio.count

        band_names = [str(band) for d in self._dims for band in self.input[d].values]

        return ImageData(
            ds.data,
            bounds=ds.rio.bounds(),
            crs=ds.rio.crs,
            dataset_statistics=stats,
            band_names=band_names,
        )

    def preview(
        self,
        max_size: int = 1024,
        height: Optional[int] = None,
        width: Optional[int] = None,
    ) -> ImageData:
        """Return a preview of a dataset.

        Args:
            max_size (int, optional): Limit the size of the longest dimension of the dataset read, respecting bounds X/Y aspect ratio. Defaults to 1024.
            height (int, optional): Output height of the array.
            width (int, optional): Output width of the array.

        Returns:
            rio_tiler.models.ImageData: ImageData instance with data, mask and input spatial info.

        """
        raise NotImplementedError

    def point(
        self,
        lon: float,
        lat: float,
        coord_crs: CRS = WGS84_CRS,
    ) -> PointData:
        """Read a pixel value from a dataset.

        Args:
            lon (float): Longitude.
            lat (float): Latitude.
            coord_crs (rasterio.crs.CRS, optional): Coordinate Reference System of the input coords. Defaults to `epsg:4326`.

        Returns:
            PointData

        """
        ds_lon, ds_lat = transform_coords(coord_crs, self.crs, [lon], [lat])

        if not (
            (self.bounds[0] < ds_lon[0] < self.bounds[2])
            and (self.bounds[1] < ds_lat[0] < self.bounds[3])
        ):
            raise PointOutsideBounds("Point is outside dataset bounds")

        y, x = rowcol(self.input.rio.transform(), ds_lon, ds_lat)

        band_names = [str(band) for d in self._dims for band in self.input[d].values]

        return PointData(
            self.input.data[:, y[0], x[0]],
            coordinates=(lon, lat),
            crs=coord_crs,
            band_names=band_names,
        )

    def feature(
        self,
        shape: Dict,
        dst_crs: Optional[CRS] = None,
        shape_crs: CRS = WGS84_CRS,
        resampling_method: WarpResampling = "nearest",
    ) -> ImageData:
        """Read part of a dataset defined by a geojson feature.

        Args:
            shape (dict): Valid GeoJSON feature.
            dst_crs (rasterio.crs.CRS, optional): Overwrite target coordinate reference system.
            shape_crs (rasterio.crs.CRS, optional): Input geojson coordinate reference system. Defaults to `epsg:4326`.
            resampling_method (WarpResampling, optional): WarpKernel resampling algorithm. Defaults to `nearest`.

        Returns:
            rio_tiler.models.ImageData: ImageData instance with data, mask and input spatial info.

        """
        if not dst_crs:
            dst_crs = shape_crs

        shape = _validate_shape_input(shape)

        ds = self.input.rio.clip([shape], crs=shape_crs)

        if dst_crs != self.crs:
            dst_transform, w, h = calculate_default_transform(
                self.crs,
                dst_crs,
                ds.rio.width,
                ds.rio.height,
                *ds.rio.bounds(),
            )
            ds = ds.rio.reproject(
                dst_crs,
                shape=(h, w),
                transform=dst_transform,
                resampling=Resampling[resampling_method],
            )

        # Forward valid_min/valid_max to the ImageData object
        minv, maxv = ds.attrs.get("valid_min"), ds.attrs.get("valid_max")
        stats = None
        if minv is not None and maxv is not None:
            stats = ((minv, maxv),) * ds.rio.count

        band_names = [str(band) for d in self._dims for band in self.input[d].values]

        return ImageData(
            ds.data,
            bounds=ds.rio.bounds(),
            crs=ds.rio.crs,
            dataset_statistics=stats,
            band_names=band_names,
        )<|MERGE_RESOLUTION|>--- conflicted
+++ resolved
@@ -223,15 +223,11 @@
         dst_crs = self.tms.rasterio_crs
 
         # Create source array by clipping the xarray dataset to extent of the tile.
-<<<<<<< HEAD
-        ds = self.input.rio.clip_box(*tile_bounds, crs=dst_crs)
-=======
         ds = self.input.rio.clip_box(
             *tile_bounds,
-            crs=self.tms.rasterio_crs,
+            crs=dst_crs,
             auto_expand=auto_expand,
         )
->>>>>>> b6b077d2
         ds = ds.rio.reproject(
             dst_crs,
             shape=(tilesize, tilesize),
