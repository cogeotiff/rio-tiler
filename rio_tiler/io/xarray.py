--- conflicted
+++ resolved
@@ -241,7 +241,8 @@
 
         output_bounds = ds.rio._unordered_bounds()
         if output_bounds[1] > output_bounds[3] and ds.rio.transform().e > 0:
-            arr = arr[..., ::-1, :]
+            yaxis = self.input.dims.index(self.input.rio.y_dim)
+            arr = numpy.flip(arr, axis=yaxis)
 
         return ImageData(
             arr,
@@ -327,7 +328,8 @@
 
         output_bounds = ds.rio._unordered_bounds()
         if output_bounds[1] > output_bounds[3] and ds.rio.transform().e > 0:
-            arr = arr[..., ::-1, :]
+            yaxis = self.input.dims.index(self.input.rio.y_dim)
+            arr = numpy.flip(arr, axis=yaxis)
 
         img = ImageData(
             arr,
@@ -413,7 +415,8 @@
 
         output_bounds = ds.rio._unordered_bounds()
         if output_bounds[1] > output_bounds[3] and ds.rio.transform().e > 0:
-            arr = arr[..., ::-1, :]
+            yaxis = self.input.dims.index(self.input.rio.y_dim)
+            arr = numpy.flip(arr, axis=yaxis)
 
         img = ImageData(
             arr,
@@ -519,21 +522,6 @@
         # Get BBOX of the polygon
         bbox = featureBounds(shape)
 
-<<<<<<< HEAD
-        arr = ds.to_masked_array()
-        arr.mask |= arr.data == ds.rio.nodata
-
-        output_bounds = ds.rio._unordered_bounds()
-        if output_bounds[1] > output_bounds[3] and ds.rio.transform().e > 0:
-            arr = arr[..., ::-1, :]
-
-        img = ImageData(
-            arr,
-            bounds=ds.rio.bounds(),
-            crs=ds.rio.crs,
-            dataset_statistics=stats,
-            band_names=self.band_names,
-=======
         img = self.part(
             bbox,
             dst_crs=dst_crs,
@@ -544,7 +532,6 @@
             height=height,
             reproject_method=reproject_method,
             resampling_method=resampling_method,
->>>>>>> acac74f9
         )
 
         if dst_crs != shape_crs:
