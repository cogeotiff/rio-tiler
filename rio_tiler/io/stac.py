--- conflicted
+++ resolved
@@ -3,11 +3,7 @@
 import json
 import os
 import warnings
-<<<<<<< HEAD
-from typing import Any, Dict, Iterator, Optional, Sequence, Set, Type, Union
-=======
-from typing import Any, Dict, Iterator, Optional, Set, Tuple, Type, Union
->>>>>>> 9eae282a
+from typing import Any, Dict, Iterator, Optional, Sequence, Set, Tuple, Type, Union
 from urllib.parse import urlparse
 
 import attr
