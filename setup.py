"""Setup for rio-tiler."""

from setuptools import find_packages, setup

with open("README.md") as f:
    readme = f.read()

# Runtime requirements.
inst_reqs = [
    "attrs",
    "boto3",
    "numexpr",
    "numpy",
    "morecantile>=3.0,<3.1",
    "pydantic",
    "pystac>=0.5.3",
    "rasterio>=1.1.7",
    "requests",
    "rio-color",
    "importlib_resources>=1.1.0;python_version<'3.9'",
]

extra_reqs = {
    "test": [
        "pytest",
        "pytest-asyncio",
        "pytest-benchmark",
        "pytest-cov",
        "rio-cogeo @ git+https://github.com/cogeotiff/rio-cogeo.git@morecantileV3",  # TODO: replace with rio-cogeo>=3.0
    ],
    "dev": [
        "pytest",
        "pytest-benchmark",
        "pytest-cov",
        "pytest-asyncio",
        "rio-cogeo @ git+https://github.com/cogeotiff/rio-cogeo.git@morecantileV3",  # TODO: replace with rio-cogeo>=3.0
        "pre-commit",
    ],
    "docs": ["nbconvert", "mkdocs", "mkdocs-material", "pygments", "mkdocs-jupyter"],
}

setup(
    name="rio-tiler",
<<<<<<< HEAD
    version="2.1.2",
    python_requires=">=3.7",
=======
    version="2.1.3",
    python_requires=">=3.6",
>>>>>>> 809ee708
    description="User friendly Rasterio plugin to read raster datasets.",
    long_description=readme,
    long_description_content_type="text/markdown",
    classifiers=[
        "Intended Audience :: Information Technology",
        "Intended Audience :: Science/Research",
        "License :: OSI Approved :: BSD License",
        "Programming Language :: Python :: 3.9",
        "Programming Language :: Python :: 3.8",
        "Programming Language :: Python :: 3.7",
        "Topic :: Scientific/Engineering :: GIS",
    ],
    keywords="cog cogeotiff raster map tiles gdal rasterio raster-processing slippy-map",
    author="Vincent Sarago",
    author_email="vincent@developmentseed.org",
    url="https://github.com/cogeotiff/rio-tiler",
    license="BSD",
    packages=find_packages(exclude=["tests*"]),
    include_package_data=True,
    package_data={"rio_tiler": ["py.typed", "cmap_data/*.npy"]},
    zip_safe=False,
    install_requires=inst_reqs,
    extras_require=extra_reqs,
)<|MERGE_RESOLUTION|>--- conflicted
+++ resolved
@@ -13,7 +13,7 @@
     "numpy",
     "morecantile>=3.0,<3.1",
     "pydantic",
-    "pystac>=0.5.3",
+    "pystac>=0.5.4",
     "rasterio>=1.1.7",
     "requests",
     "rio-color",
@@ -41,13 +41,8 @@
 
 setup(
     name="rio-tiler",
-<<<<<<< HEAD
-    version="2.1.2",
+    version="3.0.0",
     python_requires=">=3.7",
-=======
-    version="2.1.3",
-    python_requires=">=3.6",
->>>>>>> 809ee708
     description="User friendly Rasterio plugin to read raster datasets.",
     long_description=readme,
     long_description_content_type="text/markdown",
